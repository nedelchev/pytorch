# Generates VariableType.h/cpp
#
# **If any changes are being made to the VariableType codegen please also check
# if updates are needed in torch/csrc/autograd/autograd_not_implemented_fallback.cpp
#
# VariableType is a subclass of at::Type that provides the binding code
# necessary to provide a differentiable version of ATen operators. There are a
# number of different things we could mean:
#
#   - Given a non-differentiable forward implementation, we might
#     directly associate it with a backward implementation to make
#     it differentiable.  This is the common case.
#
#   - Some functions don't need a backwards implementation, because
#     backpropagation will never propagate beyond them.  There are a
#     number of different reasons why this may be the case:
#
#       - The function has no differentiable inputs
#       - The function's output is not differentiable
#       - The function has no data dependency on its input
#
#   - Some function don't need a backwards implementation because they
#     are implemented as a composition of other (differentiable) ATen
#     functions.  These are dispatched directly to the Type superclass,
#     which will in turn dispatch back to VariableType for its
#     differentiable subcomponents.
#
from .context import with_native_function_with_differentiability_info
from .gen_trace_type import (
    MANUAL_BACKEND, MANUAL_AUTOGRAD_AND_TRACER, declare_returned_variables,
    tie_return_values, get_return_value, type_wrapper_name,
)
from .gen_inplace_or_view_type import (
    get_view_info, is_tensor_type, is_tensor_list_type, unpack_args, get_base_name,
    use_derived, modifies_arguments, WRAPPER_REGISTRATION, TMP_VAR, METHOD_DEFINITION,
    ASSIGN_RETURN_VALUE, gen_formals, ALL_VIEW_FUNCTIONS, unpacked_name,
    AUTOGRAD_NOT_IMPLEMENTED_REGISTRATION
)

from tools.codegen.api.types import (Binding, DispatcherSignature, BaseCType, TENSOR_LIST_LIKE_CTYPES, intArrayRefT,
<<<<<<< HEAD
                                     tensorT, tensorListT, iTensorListT, iOptTensorRefListT, MutRefCType, OptionalCType,
=======
                                     tensorT, tensorListT, iTensorListRefT, MutRefCType, OptionalCType,
>>>>>>> 81ef7525
                                     ListCType, SpecialArgName, scalarT, stringT,
                                     VectorCType)
from tools.codegen.api.autograd import (
    DifferentiableInput, NativeFunctionWithDifferentiabilityInfo,
    SavedAttribute, dispatch_strategy, gen_differentiable_outputs,
    is_differentiable)
from tools.codegen.api import cpp
from tools.codegen.code_template import CodeTemplate
from tools.codegen.context import native_function_manager, with_native_function
from tools.codegen.utils import mapMaybe, FileManager
from tools.codegen.model import (Argument, NativeFunction, SchemaKind,
                                 SelfArgument, TensorOptionsArguments,
                                 BaseType, ListType)
from typing import Callable, List, Optional, Sequence, Union, Dict

# We don't set or modify grad_fn on these methods. Generally, they return
# tensors that have requires_grad=False. In-place functions listed here will
# not examine or modify requires_grad or grad_fn.
DONT_REQUIRE_DERIVATIVE = {
    # These only depend on the input Tensor's shape and device, not the data
    'ones_like', 'zeros_like', 'rand_like', 'randn_like',
    # These are only implemented on integral types
    '__and__', '__iand__', '__ilshift__', '__ior__', '__irshift__', '__ixor__',
    '__lshift__', '__or__', '__rshift__', '__xor__',
    # These work on integral data types, and hence don't require derivative
    '_sobol_engine_draw', '_sobol_engine_ff', '_sobol_engine_scramble_',
    '_sobol_engine_initialize_state_',
    # This is an unsafe method that is meant to be out of reach of autograd.
    '_coalesced_',
    # Quantize functions should not record gradients
    'quantize_per_tensor', 'quantize_per_channel',
    # Functions that return integers should not have output that require gradients
    'argmax', 'argmin', 'argsort', 'searchsorted',
    'bucketize',
    # Functions that return booleans are not differentiable
    'isnan', 'isposinf', 'isneginf', 'isinf', 'signbit', 'isin',
    # Functions return none are not differentiable
    'record_stream',
    # These functions are not differentiable
    'logical_and', 'logical_xor', 'logical_not', 'logical_or',
}

# The C -> R functions at the time of adding this are still being audited and tested
# but will not error out.
# C -> C, R -> C functions for which backward is correctly implemented and tested
GRADIENT_IMPLEMENTED_FOR_COMPLEX = {
    't', 'view', 'reshape', 'reshape_as', 'view_as', 'roll', 'clone', 'diag_embed',
    'repeat', 'expand', 'flip', 'fliplr', 'flipud', 'rot90', 'transpose',
    'permute', 'squeeze', 'unsqueeze', 'resize', 'resize_as', 'tril',
    'triu', 'chunk', 'zero_', 'eq_', 'ne_', 'add', '__radd__', 'sum',
    '_conj', 'sin', 'cos', 'mul', 'sinc', 'sinh', 'cosh', '__rmul__',
    'sgn', 'asin', 'acos', 'sub', 'div', 'cat', 'view_as_complex', 'index_put',
    'neg', 'complex', 'select', 'where', 'as_strided', 'slice', 'constant_pad_nd',
    'unbind', 'split', 'split_with_sizes', 'unsafe_split', 'split_with_sizes_backward',
    'dot', 'vdot', 'cholesky', 'triangular_solve', 'mm', '_unsafe_view', 'mv', 'outer',
    'bmm', 'diagonal', 'alias', 'atan', 'log', 'log10', 'log1p', 'log2', 'reciprocal',
    'tan', 'pow', 'rsqrt', 'tanh', 'tanh_backward', 'asinh', 'acosh', 'atanh', 'take', 'fill_',
    'exp', 'nonzero', 'mean', 'inverse', 'solve', 'linalg_cholesky', 'addcmul', 'addcdiv',
    'matrix_exp', 'linalg_matrix_exp', 'linalg_eigh', 'cholesky_solve', 'linalg_qr', '_linalg_svd', '_fft_c2c', '_fft_r2c',
    'linalg_solve', 'sqrt', 'stack', 'gather', 'index_select', 'index_add_', 'linalg_inv', 'linalg_inv_ex',
    'l1_loss_backward', 'baddbmm', 'addbmm', 'addmm', 'addmv', 'addr', 'linalg_householder_product',
    'constant_pad_nd', 'reflection_pad1d', 'reflection_pad2d', 'reflection_pad3d', 'linalg_cholesky_ex', 'linalg_eig',
    'select_backward', 'diagonal_backward', 'slice_backward',
    'reflection_pad1d_backward', 'reflection_pad2d_backward', 'reflection_pad3d_backward', 'symeig', '_sparse_sparse_matmul',
    'replication_pad1d', 'replication_pad2d', 'replication_pad3d', 'take', 'put_', '_to_copy',
    'replication_pad1d_backward', 'replication_pad2d_backward', 'replication_pad3d_backward',
    'diag', 'masked_scatter', 'masked_select', 'index_add', 'index_fill', 'trace', 'polar', 'cumsum', 'rsub',
    'eig', 'lerp', 'linalg_vector_norm', 'cumprod', 'prod', 'index_copy', 'lu', 'unfold', 'unfold_backward',
    'index', 'masked_fill', 'linalg_cross', 'lu_unpack', 'renorm', '_conj_physical', 'linalg_lu_factor_ex',
    'scatter', 'scatter_add', 'sigmoid', 'sigmoid_backward', 'trapezoid', 'cumulative_trapezoid',
    'conj_physical_', '_neg_view', '_reshape_alias', '_det_lu_based_helper', 'lu_solve',
    'linalg_solve_triangular', 'linalg_pinv', 'linalg_lstsq', 'col2im', 'col2im_backward', 'im2col', 'im2col_backward',
}

GRADIENT_IMPLEMENTED_FOR_SPARSE_COMPLEX = {
    'to_dense', '_coalesce', 'coalesce', 'values', '_sparse_coo_tensor_with_dims_and_tensors',
    'sparse_mask_helper_cuda', '_sparse_addmm',
}

GRADIENT_IMPLEMENTED_FOR_COMPLEX.update(GRADIENT_IMPLEMENTED_FOR_SPARSE_COMPLEX)

# Some operators invalidate the grad_accumulator. Let's reset it.
RESET_GRAD_ACCUMULATOR = {
    'set', 'resize'
}

# NOTE [ TensorImpl and Storage Pointer Sanity Checks ]
#
# We check the following properties:
#   1) A function should never change the input tensors' underlying c10::TensorImpl
#      pointers or c10::Storage pointers, even if it modifies its input tensors (via
#      inplace or out-variants)
# If the function does not modify its arguments, we also check the following properties
# pertaining to its output:
#   2) Its TensorImpl has use_count of 1
#   3) If the function is a view function, it has the same StorageImpl as that of
#      the input it is aliased with. Otherwise, its StorageImpl has use_count of 1
#
# The following code templates implement the checks for this invariant:
SAVE_TENSOR_STORAGE = CodeTemplate("""\
c10::optional<Storage> ${tensor_name}_storage_saved =
  ${tensor_name}.has_storage() ? c10::optional<Storage>(${tensor_name}.storage()) : c10::nullopt;
""")

# If tensor_name == out_tensor_name, used to enforce (1), otherwise used for (2)
ENFORCE_SAME_TENSOR_STORAGE = CodeTemplate("""\
if (${tensor_name}_storage_saved.has_value())
  AT_ASSERT(${tensor_name}_storage_saved.value().is_alias_of(${out_tensor_name}.storage()));
""")

# See [Note: ITensorListRef]
# Materialize the tensor list once before using.
MATERIALIZE_TENSORLIST = CodeTemplate("""\
auto ${tensorlist_name}_materialized = ${tensorlist_name}.materialize();
""")

SAVE_TENSORLIST_STORAGE = CodeTemplate("""\
std::vector<c10::optional<Storage>> ${tensorlist_name}_storage_saved(${tensorlist_name}.size());
for (const Tensor& tensor : ${tensorlist_name})
  ${tensorlist_name}_storage_saved.push_back(
    tensor.has_storage() ? c10::optional<Storage>(tensor.storage()) : c10::nullopt);
""")

ENFORCE_SAME_TENSORLIST_STORAGE = CodeTemplate("""\
for (size_t i=0; i<${tensorlist_name}.size(); i++) {
  if (${tensorlist_name}_storage_saved[i].has_value())
    AT_ASSERT(${tensorlist_name}_storage_saved[i].value().is_alias_of(${tensorlist_name}[i].storage()));
}
""")

SAVE_OPTIONALTENSORLIST_STORAGE = CodeTemplate("""\
std::vector<c10::optional<Storage>> ${tensorlist_name}_storage_saved(${tensorlist_name}.size());
for (const auto& tensor : ${tensorlist_name})
  ${tensorlist_name}_storage_saved.push_back(
    tensor.has_value() && tensor->has_storage() ? c10::optional<Storage>(tensor->storage()) : c10::nullopt);
""")

ENFORCE_SAME_OPTIONALTENSORLIST_STORAGE = CodeTemplate("""\
for (size_t i=0; i<${tensorlist_name}.size(); i++) {
  if (${tensorlist_name}_storage_saved[i].has_value())
    AT_ASSERT(${tensorlist_name}_storage_saved[i].value().is_alias_of(
        ${tensorlist_name}[i]->storage()));
}
""")

SAVE_TENSOR_IMPL = CodeTemplate("""\
c10::intrusive_ptr<TensorImpl> ${tensor_name}_impl_saved;
if (${tensor_name}.defined()) ${tensor_name}_impl_saved = ${tensor_name}.getIntrusivePtr();
""")

ENFORCE_SAME_TENSOR_IMPL = CodeTemplate("""\
if (${tensor_name}_impl_saved) AT_ASSERT(${tensor_name}_impl_saved == ${tensor_name}.getIntrusivePtr());
""")

ENFORCE_TENSOR_IMPL_USE_COUNT_LT_OR_EQ_ONE = CodeTemplate("""\
AT_ASSERT(${tensor_name}.use_count() <= 1, "function: ${fn_name}");
""")

ENFORCE_TENSOR_STORAGE_USE_COUNT_EQUALS_ONE = CodeTemplate("""\
if (${tensor_name}.has_storage()) AT_ASSERT(${tensor_name}.storage().use_count() == 1, "function: ${fn_name}");
""")

SAVE_TENSORLIST_IMPL = CodeTemplate("""\
std::vector<c10::intrusive_ptr<TensorImpl>> ${tensorlist_name}_impl_saved(${tensorlist_name}.size());
for (size_t i=0; i<${tensorlist_name}.size(); i++)
  if (${tensorlist_name}[i].defined()) ${tensorlist_name}_impl_saved[i] = ${tensorlist_name}[i].getIntrusivePtr();
""")

ENFORCE_SAME_TENSORLIST_IMPL = CodeTemplate("""\
for (size_t i=0; i<${tensorlist_name}.size(); i++) {
  if (${tensorlist_name}_impl_saved[i])
    AT_ASSERT(${tensorlist_name}_impl_saved[i] == ${tensorlist_name}[i].getIntrusivePtr());
}
""")

SAVE_OPTIONALTENSORLIST_IMPL = CodeTemplate("""\
std::vector<c10::intrusive_ptr<TensorImpl>> ${tensorlist_name}_impl_saved(${tensorlist_name}.size());
for (size_t i=0; i<${tensorlist_name}.size(); i++) {
  auto& t = ${tensorlist_name}[i];
  if (t.has_value()) ${tensorlist_name}_impl_saved[i] = t->getIntrusivePtr();
}
""")

ENFORCE_SAME_OPTIONALTENSORLIST_IMPL = CodeTemplate("""\
for (size_t i=0; i<${tensorlist_name}.size(); i++) {
  if (${tensorlist_name}_impl_saved[i])
    AT_ASSERT(${tensorlist_name}_impl_saved[i] == ${tensorlist_name}[i]->getIntrusivePtr());
}
""")

# The following list contains functions that we don't enforce the invariant on.
DONT_ENFORCE_SAME_TENSOR_IMPL_OR_STORAGE = {
    # These functions are expected to change impl or storage of input tensors
    'set_', '_cudnn_rnn_flatten_weight',
}
DONT_ENFORCE_TENSOR_IMPL_USE_COUNT = {
    # These non-inplace, non-out functions return tensors with use_count > 1
    # Therefore, they MAY (but not necessarily) return one of its inputs as-is
    # See https://github.com/pytorch/pytorch/issues/60426 for more information
    '_embedding_bag', '_embedding_bag_forward_only',
    'q_per_channel_scales', 'q_per_channel_zero_points',
    'lu_unpack', '_cudnn_rnn_backward',

    # The below failed StorageImpl use_count check but we skip tensor_impl check
    # just in case
    '_cudnn_rnn', 'dequantize_self',
}

DONT_ENFORCE_STORAGE_IMPL_USE_COUNT = {
    # These non-view functions return tensors with storage use_count != 1
    '_slow_conv2d_forward', 'slow_conv3d_forward', 'channel_shuffle',

    # If an input is returned as-is in output, we cannot guarantee its storage_impl
    # use count to be 1 either.
    *DONT_ENFORCE_TENSOR_IMPL_USE_COUNT,
}
# END CHECKS FOR [ TensorImpl and Storage Pointer Sanity Checks ]

DECLARE_GRAD_FN = CodeTemplate("""\
std::shared_ptr<${op}> grad_fn;
""")

SETUP_ANY_REQUIRES_GRAD = CodeTemplate("""\
auto _any_requires_grad = compute_requires_grad( ${args_with_derivatives} );
${extra_differentiability_conditions}
(void)_any_requires_grad;
""")

SETUP_DERIVATIVE = CodeTemplate("""\
if (_any_requires_grad) {
  ${setup}
}
""")

SETUP_NONE_REQUIRES_GRAD = CodeTemplate("""\
if (compute_requires_grad( ${args_to_check} )) {
  throw_error_out_requires_grad("${base_name}");
}
""")

ASSIGN_GRAD_FN = CodeTemplate("""\
grad_fn = std::shared_ptr<${op}>(new ${op}(${op_ctor}), deleteNode);
grad_fn->set_next_edges(collect_next_edges( ${args_with_derivatives} ));
""")

CALL_REDISPATCH = CodeTemplate("""\
at::redispatch::${api_name}(${unpacked_args})""")
# If the non-variable operation has return values, we use the `tmp` variable to hold the
# values temporarily and pass the values to the return variables outside of the
# `at::AutoDispatchBelowAutograd` guard block.
DISPATCH_TO_NON_VAR_TYPE_WITH_TMP_RETURN_VALUES = CodeTemplate("""\
auto ${tmp_var} = ([&]() {
  ${guard}
  return ${base_type_call};
})();
""")

DISPATCH_TO_NON_VAR_TYPE_WITHOUT_RETURN_VALUES = CodeTemplate("""\
{
  ${guard}
  ${base_type_call};
}
""")

SET_HISTORY = CodeTemplate("""\
if (grad_fn) {
    ${fn}_history(${differentiable_outputs}, grad_fn);
}
""")

CONDITIONAL = CodeTemplate("""\
if (${cond}) {
  ${statements}
}
""")

RUN_ONLY_IN_DEBUG_MODE = CodeTemplate("""\
#ifndef NDEBUG
${statements}
#endif
""")

FW_DERIVATIVE_CHECK_TEMPLATE = CodeTemplate("""\
isFwGradDefined(${req_inp})\
""")

FW_DERIVATIVE_DEFINED_GRAD_TEMPLATE = CodeTemplate("""\
auto ${inp}_t_raw = toNonOptFwGrad(${inp});
auto ${inp}_tensor = toNonOptTensor(${inp});
auto ${inp}_t = (${inp}_t_raw.defined() || !${inp}_tensor.defined())
  ? ${inp}_t_raw : at::${zeros_fn}(${inp}_tensor.sizes(), ${inp}_tensor.options());
""")

FW_DERIVATIVE_DEFINED_PRIMAL_TEMPLATE = CodeTemplate("""\
auto ${inp}_p = toNonOptPrimal(${inp});
""")

FW_DERIVATIVE_SETTER_TENSOR = CodeTemplate("""\
if (${out_arg}_new_fw_grad_opt.has_value() && ${out_arg}_new_fw_grad_opt.value().defined()) {
  // The hardcoded 0 here will need to be updated once we support multiple levels.
  ${out_arg}._set_fw_grad(${out_arg}_new_fw_grad_opt.value(), /* level */ 0, /* is_inplace_op */ ${is_inplace});
}
""")

FW_DERIVATIVE_SETTER_TENSOR_LIST = CodeTemplate("""\
if (${out_arg}_new_fw_grad_opt.has_value()) {
  auto ${out_arg}_new_fw_grad = ${out_arg}_new_fw_grad_opt.value();
  TORCH_INTERNAL_ASSERT(${out_arg}.size() == ${out_arg}_new_fw_grad.size());
  for (auto i=0; i<${out_arg}.size(); ++i) {
    if (${out_arg}_new_fw_grad[i].defined()) {
      // The hardcoded 0 here will need to be updated once we support multiple levels.
      ${out_arg}[i]._set_fw_grad(${out_arg}_new_fw_grad[i], /* level */ 0, /* is_inplace_op */ ${is_inplace});
    }
  }
}
""")

FW_DERIVATIVE_TEMPLATE = CodeTemplate("""\
${fw_grad_opt_definition}
if (${requires_fw_grad}) {
    ${unpacked_arguments}
    ${out_arg}_new_fw_grad_opt = ${formula};
}
""")

FW_DERIVATIVE_FORBID_TEMPLATE = CodeTemplate("""\
TORCH_CHECK_NOT_IMPLEMENTED(!(${cond}), "Trying to use forward AD with ${msg} that does not support it.");
""")

FW_DERIVATIVE_FORBID_LIST_TEMPLATE = CodeTemplate("""\
for (const auto& _t: ${arg}) {
    TORCH_CHECK_NOT_IMPLEMENTED(!(${cond}), "Trying to use forward AD with ${msg} that does not support it.");
}
""")

def gen_variable_type(
    out: str,
    native_yaml_path: str,
    fns_with_diff_infos: List[NativeFunctionWithDifferentiabilityInfo],
    template_path: str,
) -> None:

    """VariableType.h and VariableType.cpp body

    This is the at::Type subclass for differentiable tensors. The
    implementation of each function dispatches to the base tensor type to
    compute the output. The grad_fn is attached to differentiable functions.
    """
    fm = FileManager(install_dir=out, template_dir=template_path, dry_run=False)
    fm.write('VariableType.h', lambda: {
        'generated_comment': "@" f'generated from {template_path}/VariableType.h'
    })

    # NOTE: see Note [Sharded File] at the top of the VariableType.cpp
    # template regarding sharding of the generated files.
    fm.write_sharded(
        'VariableType.cpp',
        [fn for fn in fns_with_diff_infos if use_derived(fn)],
        key_fn=lambda fn: cpp.name(fn.func.func),
        base_env={
            'generated_comment':
            "@" f'generated from {template_path}/VariableType.cpp',
        },
        env_callable=gen_variable_type_func,
        num_shards=5,
        sharded_keys={'type_derived_method_definitions', 'wrapper_registrations'}
    )

@with_native_function
def gen_wrapper_registration(f: NativeFunction) -> str:
    return WRAPPER_REGISTRATION.substitute(
        unqual_operator_name_with_overload=f.func.name,
        type_wrapper_name=type_wrapper_name(f),
        class_type='VariableType',
    )

def gen_variable_type_func(
    fn: NativeFunctionWithDifferentiabilityInfo
) -> Dict[str, List[str]]:
    f = fn.func
    with native_function_manager(f):
        name = cpp.name(f.func)
        formals = gen_formals(f)

        if fn.info is None and not get_base_name(f) in RESET_GRAD_ACCUMULATOR \
                and not get_base_name(f) in DONT_REQUIRE_DERIVATIVE \
                and len(gen_differentiable_outputs(fn)) > 0 \
                and not cpp.name(f.func) in DONT_ENFORCE_SAME_TENSOR_IMPL_OR_STORAGE \
                and not type_wrapper_name(f) in DONT_ENFORCE_STORAGE_IMPL_USE_COUNT \
                and not type_wrapper_name(f) in DONT_ENFORCE_TENSOR_IMPL_USE_COUNT:
            # NOTE: [ Registering AutogradNotImplemented boxed kernel ]
            #
            # When there is no derivatives.yaml entry, we register a generic boxed
            # NotImplemented kernel to set grad_fn to be NotImplemented, so that forward
            # proceeds as usual but an error is properly produced on backward.
            # TODO: it would be nice to not have these special cases
            #
            # There are several cases where still let codegen handle it:
            # 1) ops that need to reset grad accumulator (we let codegen handle this case
            #     because) the list is (currently) only accessible in Python.
            # 2) User explicitly specifies DONT_REQUIRE_DERIVATIVE. This basically makes
            #    autograd a fallthrough with NDEBUG checks. This can be useful for when all
            #    outputs are integral.
            # 3) When there are no differentiable outputs. This is similar to (2).
            # 4) There are certain ops where we skip certain NDEBUG checks. this is similar
            #    to (1).
            type_definition = ""
            wrapper_registration = AUTOGRAD_NOT_IMPLEMENTED_REGISTRATION.substitute(
                unqual_operator_name_with_overload=f.func.name)
        else:
            type_definition = METHOD_DEFINITION.substitute(
                return_type=cpp.returns_type(f.func.returns).cpp_type(),
                type_wrapper_name=type_wrapper_name(f),
                type_definition_body=emit_body(fn),
                formals=formals,
            )
            wrapper_registration = gen_wrapper_registration(f)

    # See Note [Manual Backend kernels]
    assert (name in MANUAL_BACKEND) == f.manual_kernel_registration
    # If you want to register a kernel to Autograd, you must make the op abstract.
    # In other words, this op must have dispatch section in native_functions.yaml.
    if name in MANUAL_AUTOGRAD_AND_TRACER or (fn.info and fn.info.has_derivatives):
        msg = (f'There\'s a formula for {name}(or its functional variant) in derivatives.yaml. '
               f'It\'s required to add a dispatch section for it with explicit supported backends e.g CPU/CUDA '
               f'or CompositeExplicitAutograd in native_functions.yaml. Please see '
               f'https://github.com/pytorch/pytorch/tree/master/aten/src/ATen/native#choosing-the-right-dispatch-keyword '
               f'for instructions to choose the right dispatch keyword.')
        assert f.is_abstract, msg

    return {
        'type_derived_method_definitions': [type_definition],
        'wrapper_registrations': [wrapper_registration],
    }

@with_native_function_with_differentiability_info
def emit_body(fn: NativeFunctionWithDifferentiabilityInfo) -> List[str]:
    assert dispatch_strategy(fn) == 'use_derived'
    f = fn.func
    info = fn.info
    fw_derivatives = fn.fw_derivatives

    name = cpp.name(f.func)
    inplace = f.func.kind() == SchemaKind.inplace
    is_out_fn = f.func.kind() == SchemaKind.out
    returns_void = len(f.func.returns) == 0
    base_name = get_base_name(f)
    view_info = get_view_info(f)

    def gen_differentiable_input(
        arg: Union[Argument, SelfArgument, TensorOptionsArguments]
    ) -> Optional[DifferentiableInput]:
        if isinstance(arg, TensorOptionsArguments):
            return None
        a: Argument = arg.argument if isinstance(arg, SelfArgument) else arg

        # TODO: `cpp_type` is only to keep it byte-for-byte compatible with the old codegen, should remove.
        # NB: This is not a clone of cpp.argument() - TensorOptionsArguments / faithful / binds are
        # not handled properly as they are irrelevant for this codegen.
        cpp_type = cpp.argument_type(a, binds=a.name, structured_type_override=f.part_of_structured_group).cpp_type()

        if not is_differentiable(a.name, a.type, info):
            return None
        return DifferentiableInput(
            name=a.name,
            type=a.type,
            cpp_type=cpp_type,
        )

    @with_native_function
    def gen_differentiable_inputs(f: NativeFunction) -> List[DifferentiableInput]:
        return list(mapMaybe(gen_differentiable_input, f.func.arguments.non_out))

    def find_args_with_derivatives(differentiable_inputs: List[DifferentiableInput]) -> List[DifferentiableInput]:
        """Find arguments that have derivative definitions"""
        if info is None or not info.has_derivatives:
            return differentiable_inputs
        names = set(name for d in info.derivatives for name in d.var_names)
        differentiable = [arg for arg in differentiable_inputs if arg.name in names]
        if len(differentiable) != len(names):
            missing = names - set(arg.name for arg in differentiable)
            raise RuntimeError(f'Missing arguments for derivatives: {missing} in {info.name}')
        return differentiable

    differentiable_inputs = gen_differentiable_inputs(f)
    args_with_derivatives = find_args_with_derivatives(differentiable_inputs)
    differentiable_outputs = gen_differentiable_outputs(fn)

    undifferentiable = (base_name in DONT_REQUIRE_DERIVATIVE) or (name in DONT_REQUIRE_DERIVATIVE)

    requires_derivative = (not undifferentiable) and (len(differentiable_inputs) > 0) and (len(differentiable_outputs) > 0)

    if info is not None and info.has_derivatives and not requires_derivative:
        raise RuntimeError(f'ERROR: derivative ignored for {name} -- specified an autograd function without derivative')

    def emit_save_inputs() -> List[str]:
        setup: List[str] = []
        if info is None or not info.has_derivatives:
            return setup

        has_tensorlist_arg = any(is_tensor_list_type(arg.type) for arg in args_with_derivatives)

        # We don't want to save tensors if we know that they will never be used
        # when computing the derivative, so we add guards to those statements
        def guard_for(arg: SavedAttribute) -> Optional[str]:
            assert info is not None

            # It's hard to determine the edge offset if we have TensorLists
            if has_tensorlist_arg:
                return None

            # Empirical evaluation of the cases where we insert those guards in
            # backward show that they are somewhat useless. E.g. there's no need
            # to guard on some values captured from forward, because they had to
            # require_grad if the backward function even gets executed. I don't
            # have any good ideas for detecting those cases, so I simply disabled the
            # checks.
            if 'backward' in info.name:
                return None

            # If there's a single derivative we could compute, we already have
            # a requires_grad check that is sufficient
            if len(args_with_derivatives) <= 1:
                return None

            # We really only care about trimming down the amount of tensors we save
            if arg.nctype.type != BaseCType(tensorT):
                return None

            # We want to emit simple guards, so we only allow that if checking one
            # input is enough to determine whether we need that value
            used_in = [d for d in info.derivatives if arg in d.saved_inputs]
            assert len(used_in) > 0
            if len(used_in) != 1:
                return None
            derivative = used_in[0]
            if len(derivative.var_names) != 1:
                return None
            derivative_var_name = derivative.var_names[0]

            # Figure out the offset of the edge that uses this variable
            for edge_off, a in enumerate(args_with_derivatives):
                if a.name == derivative_var_name:
                    break
            else:
                raise AssertionError()

            return f'grad_fn->should_compute_output({edge_off})'

        setup.extend(save_variables(info.all_saved_inputs, False, guard_for))
        for arg in args_with_derivatives:
            if is_tensor_list_type(arg.type):
                setup.append(f'grad_fn->{arg.name}_size_ = {arg.name}.size();')

        return setup

    def setup_derivative(differentiable_inputs: List[DifferentiableInput]) -> List[str]:
        body: List[str] = []
        if is_out_fn:
            # For out functions, ensure that no input or output requires grad
            body.append(DECLARE_GRAD_FN.substitute(op='Node'))
            body.append(SETUP_NONE_REQUIRES_GRAD.substitute(
                base_name=base_name,
                args_to_check=[arg.name for arg in differentiable_inputs]))
            body.append(SETUP_NONE_REQUIRES_GRAD.substitute(
                base_name=base_name,
                args_to_check=[arg.name for arg in differentiable_outputs]))
            return body

        op = info.op if info is not None and info.has_derivatives else 'NotImplemented'
        setup = []
        setup.extend(ASSIGN_GRAD_FN.substitute(
            op=op,
            op_ctor='' if info is not None and info.has_derivatives else f'"{cpp.name(f.func)}"',
            args_with_derivatives=[arg.name for arg in args_with_derivatives],
        ).split('\n'))
        setup.extend(emit_save_inputs())

        body.extend(emit_check_no_requires_grad(differentiable_inputs, args_with_derivatives))
        body.append(DECLARE_GRAD_FN.substitute(op=op))
        body.append(SETUP_DERIVATIVE.substitute(setup=setup))
        return body

    def emit_check_if_in_complex_autograd_allowlist() -> List[str]:
        body: List[str] = []
        if base_name in GRADIENT_IMPLEMENTED_FOR_COMPLEX:
            return body
        for arg in differentiable_outputs:
            name = arg.name
            # TODO: should be `arg.type.is_tensor_like()`?
            if arg.cpp_type == 'at::Tensor' or arg.cpp_type in TENSOR_LIST_LIKE_CTYPES:
                body.append(f'throw_error_for_complex_autograd({name}, "{base_name}");')
        return body

    def emit_check_no_requires_grad(
        tensor_args: List[DifferentiableInput],
        args_with_derivatives: List[DifferentiableInput],
    ) -> List[str]:
        """Checks that arguments without derivatives don't require grad"""
        body: List[str] = []
        for arg in tensor_args:
            if arg in args_with_derivatives:
                continue
            arg_name = arg.name
            if info and arg_name in info.non_differentiable_arg_names:
                continue
            if arg_name == 'output':
                # Double-backwards definitions sometimes take in 'input' and
                # 'output', but only define the derivative for input.
                continue
            body.append(f'check_no_requires_grad({arg_name}, "{arg_name}", "{name}");')
        return body

    def emit_original_self_definition() -> List[str]:
        body: List[str] = []
        if inplace:
            body.append('c10::optional<at::Tensor> original_self;')

            all_forward_grad_cond = []
            for derivative in fw_derivatives:
                if derivative.required_original_self_value:
                    all_forward_grad_cond.append(get_any_has_forward_grad_name(derivative.var_name))

            if all_forward_grad_cond:
                body.append(f'if ({" || ".join(all_forward_grad_cond)}) {{')
                body.append('  original_self = self.clone();')
                body.append('}')

        return body

    def save_variables(
        saved_variables: Sequence[SavedAttribute],
        is_output: bool,
        guard_for: Callable[[SavedAttribute], Optional[str]] = lambda name: None,
    ) -> Sequence[str]:
        # assign the saved variables to the generated grad_fn
        stmts: List[str] = []
        for arg in saved_variables:
            name = arg.nctype.name.name if isinstance(arg.nctype.name, SpecialArgName) else arg.nctype.name
            type = arg.nctype.type
            expr = arg.expr
            stmts_prepend = None
            if type == BaseCType(tensorT) or type == OptionalCType(BaseCType(tensorT)) or \
                    type == MutRefCType(OptionalCType(BaseCType(tensorT))) or (is_output and type == BaseCType(scalarT)):
                var = name
                name += '_'
                if var == 'self' and inplace:
                    stmts_prepend = 'if (!original_self.has_value()) original_self = self.clone()'
                    var = 'original_self.value()'
                    assert not is_output
                if inplace and is_output:
                    var = 'self'
                    is_inplace_view = f'{var}.is_view()'
                    expr = f'SavedVariable({var}, {str(is_output).lower()}, {is_inplace_view})'
                else:
                    expr = f'SavedVariable({var}, {str(is_output).lower()})'
            elif type == BaseCType(tensorListT) or type == ListCType(OptionalCType(BaseCType(tensorT))) or \
<<<<<<< HEAD
                 type == BaseCType(iTensorListT) or type == BaseCType(iOptTensorRefListT):
=======
                 type == BaseCType(iTensorListRefT):
>>>>>>> 81ef7525
                expr = f'make_saved_variable_list({name})'
                name += '_'
            elif type == BaseCType(intArrayRefT):
                expr = expr + ".vec()"
            elif type == BaseCType(stringT):
                expr = f'std::string({expr})'
            elif type == OptionalCType(BaseCType(stringT)):
                expr = f'{expr}.has_value() ? c10::optional<std::string>(std::string({expr}.value())) : c10::nullopt'
            guard = guard_for(arg)
            if guard is None:
                if stmts_prepend:
                    stmts.append(f'{stmts_prepend};')
                stmts.append(f'grad_fn->{name} = {expr};')
            else:
                stmts.append(f'if ({guard}) {{')
                if stmts_prepend:
                    stmts.append(f'  {stmts_prepend};')
                stmts.append(f'  grad_fn->{name} = {expr};')
                stmts.append('}')
        return stmts

    # Generates a Dispatcher::redispatch() call into the dispatcher. We do this mainly for performance reasons:
    #  - Pre-compute the full DispatchKeySet. This saves the dispatcher from having to read from TLS.
    #  - redispatch() avoids a redundant call to RecordFunction, which was already called right before
    #    we entered this autograd kernel.
    def emit_dispatch_call(f: NativeFunction, input_base: str, unpacked_args: Sequence[str]) -> str:
        """ Dispatch call via function in a namespace or method on Tensor."""
        dispatcher_sig = DispatcherSignature.from_schema(f.func, structured_type_override=f.part_of_structured_group)
        dispatcher_exprs = dispatcher_sig.exprs()

        # code-generated autograd kernels plumb and recompute dispatch keys directly through the kernel for performance.
        # Ops also always have a function variant of the redispatch API.
        # See Note [Plumbing Keys Through The Dispatcher] for details.
        dispatch_key_set = 'ks & c10::after_autograd_keyset'
        call = CALL_REDISPATCH.substitute(
            api_name=cpp.name(
                f.func,
                faithful_name_for_out_overloads=True,
            ),
            unpacked_args=[dispatch_key_set] + list(unpacked_args))
        return call

    def wrap_output(f: NativeFunction, unpacked_bindings: List[Binding], var: str) -> str:
        call = ''
        rhs_value: Optional[str] = None
        if not any(r.type.is_tensor_like() for r in f.func.returns):
            rhs_value = var
        else:
            rhs_value = f'std::move({var})'
        assert rhs_value is not None
        call += ASSIGN_RETURN_VALUE.substitute(return_values=tie_return_values(f),
                                               rhs_value=rhs_value)
        return call

    def check_tensorimpl_and_storage(call: str, unpacked_bindings: List[Binding]) -> str:
        # See NOTE [ TensorImpl and Storage Pointer Sanity Checks ]
        stmts_before_call: List[str] = []
        stmts_after_call: List[str] = []

        if cpp.name(f.func) in DONT_ENFORCE_SAME_TENSOR_IMPL_OR_STORAGE:
            return call

        # Check properties of inputs (enforce (1))
        for unpacked_binding in unpacked_bindings:
            arg = unpacked_binding.name
            noref_cpp_type = unpacked_binding.nctype.type.remove_const_ref()
<<<<<<< HEAD
            if noref_cpp_type == BaseCType(tensorListT) or noref_cpp_type == BaseCType(iTensorListT):
                stmts_before_call += [SAVE_TENSORLIST_STORAGE.substitute(tensorlist_name=arg),
                                      SAVE_TENSORLIST_IMPL.substitute(tensorlist_name=arg)]
                stmts_after_call += [ENFORCE_SAME_TENSORLIST_STORAGE.substitute(tensorlist_name=arg),
                                     ENFORCE_SAME_TENSORLIST_IMPL.substitute(tensorlist_name=arg)]
            elif noref_cpp_type == ListCType(OptionalCType(BaseCType(tensorT))) or noref_cpp_type == BaseCType(iOptTensorRefListT):
=======
            if noref_cpp_type == BaseCType(tensorListT) or noref_cpp_type == BaseCType(iTensorListRefT):
                if noref_cpp_type == BaseCType(iTensorListRefT):
                    stmts_before_call += [MATERIALIZE_TENSORLIST.substitute(tensorlist_name=arg)]
                    tensorlist_name = f"{arg}_materialized"
                else:
                    tensorlist_name = arg
                stmts_before_call += [SAVE_TENSORLIST_STORAGE.substitute(tensorlist_name=tensorlist_name),
                                      SAVE_TENSORLIST_IMPL.substitute(tensorlist_name=tensorlist_name)]
                stmts_after_call += [ENFORCE_SAME_TENSORLIST_STORAGE.substitute(tensorlist_name=tensorlist_name),
                                     ENFORCE_SAME_TENSORLIST_IMPL.substitute(tensorlist_name=tensorlist_name)]
            elif noref_cpp_type == ListCType(OptionalCType(BaseCType(tensorT))):
>>>>>>> 81ef7525
                stmts_before_call += [SAVE_OPTIONALTENSORLIST_STORAGE.substitute(tensorlist_name=arg),
                                      SAVE_OPTIONALTENSORLIST_IMPL.substitute(tensorlist_name=arg)]
                stmts_after_call += [ENFORCE_SAME_OPTIONALTENSORLIST_STORAGE.substitute(tensorlist_name=arg),
                                     ENFORCE_SAME_OPTIONALTENSORLIST_IMPL.substitute(tensorlist_name=arg)]
            elif noref_cpp_type == BaseCType(tensorT):
                stmts_before_call += [SAVE_TENSOR_STORAGE.substitute(tensor_name=arg),
                                      SAVE_TENSOR_IMPL.substitute(tensor_name=arg)]
                stmts_after_call += [ENFORCE_SAME_TENSOR_STORAGE.substitute(tensor_name=arg, out_tensor_name=arg),
                                     ENFORCE_SAME_TENSOR_IMPL.substitute(tensor_name=arg)]

        assert (stmts_before_call and stmts_after_call) or (not stmts_before_call and not stmts_after_call)

        # Check properties of outputs (enforce (2), (3))
        if not f.func.kind() in (SchemaKind.inplace, SchemaKind.out):
            base_name = f.func.name.name.base  # TODO: should be str(f.func.name.name)?
            aliased_arg_name = ALL_VIEW_FUNCTIONS.get(base_name, None)
            if aliased_arg_name is not None:
                aliased_arg_name = unpacked_name(aliased_arg_name)
            for i, (ret, ret_name) in enumerate(zip(f.func.returns, cpp.return_names(f))):
                noref_cpp_type = cpp.return_type(ret).remove_const_ref()
                if noref_cpp_type == BaseCType(tensorT):
                    if aliased_arg_name is not None:
                        assert i == 0, "Expect non-CompositeImplicitAutograd view function {base} to return single output"
                        stmts_after_call += [ENFORCE_SAME_TENSOR_STORAGE.substitute(tensor_name=aliased_arg_name,
                                                                                    out_tensor_name=ret_name)]
                    else:
                        if type_wrapper_name(f) not in DONT_ENFORCE_STORAGE_IMPL_USE_COUNT:
                            stmts_after_call += [ENFORCE_TENSOR_STORAGE_USE_COUNT_EQUALS_ONE.substitute(
                                tensor_name=ret_name, fn_name=type_wrapper_name(f))]

                    if type_wrapper_name(f) not in DONT_ENFORCE_TENSOR_IMPL_USE_COUNT:
                        stmts_after_call += [ENFORCE_TENSOR_IMPL_USE_COUNT_LT_OR_EQ_ONE.substitute(
                            tensor_name=ret_name, fn_name=type_wrapper_name(f))]

                # Currently we don't have any functions that return the following types, but
                # we should update the checks once we do
                elif noref_cpp_type == ListCType(OptionalCType(BaseCType(tensorT))):
                    raise AssertionError(f"Please add use_count checks for {noref_cpp_type}")
                elif noref_cpp_type == BaseCType(tensorListT):
                    raise AssertionError(f"Please add use_count checks for {noref_cpp_type}")

        if stmts_before_call and stmts_after_call:
            call = RUN_ONLY_IN_DEBUG_MODE.substitute(statements=stmts_before_call) + \
                call + \
                RUN_ONLY_IN_DEBUG_MODE.substitute(statements=stmts_after_call)
        return call

    def emit_call(f: NativeFunction, unpacked_bindings: List[Binding]) -> str:
        # We only care about adding `at::AutoDispatchBelowAutograd` guard for non-variable dispatch
        # (which corresponds to 'use_derived' strategy). The purpose of this guard is to make sure
        # the baseType operations still dispatch to non-Variable type, even if the arguments passed
        # in are now Variables.
        # See NOTE [ Treating Variables as non-Variables in type dispatch ] for details.
        unpacked_args = [b.name for b in unpacked_bindings]
        base_type_call = emit_dispatch_call(f, 'self_', unpacked_args)

        if get_view_info(f) is not None or modifies_arguments(f):
            guard = 'at::AutoDispatchBelowAutograd guard;'
        else:
            guard = 'at::AutoDispatchBelowADInplaceOrView guard;'

        if not modifies_arguments(f) and not returns_void:
            call = DISPATCH_TO_NON_VAR_TYPE_WITH_TMP_RETURN_VALUES.substitute(
                base_type_call=base_type_call, tmp_var=TMP_VAR, guard=guard)

            call += wrap_output(f, unpacked_bindings, TMP_VAR)
        else:
            call = DISPATCH_TO_NON_VAR_TYPE_WITHOUT_RETURN_VALUES.substitute(
                base_type_call=base_type_call, guard=guard)
        call = check_tensorimpl_and_storage(call, unpacked_bindings)
        return call

    def emit_history() -> str:
        fn = 'rebase' if modifies_arguments(f) and view_info is None else 'set'
        output_names = [r.name for r in differentiable_outputs]
        # TODO: flatten allocates a std::vector, which could be expensive
        outs = CodeTemplate("flatten_tensor_args( ${outs} )").substitute(outs=output_names)
        return SET_HISTORY.substitute(fn=fn, differentiable_outputs=outs)

    def emit_save_outputs() -> str:
        if is_out_fn:
            # out functions don't currently support differentiation
            return ''
        if info is not None and info.has_derivatives:
            stmts = save_variables(info.all_saved_outputs, True)
            if len(stmts) == 0:
                return ''
            return CONDITIONAL.substitute(cond='grad_fn', statements=stmts)
        return ''

    def emit_any_requires_grad() -> List[str]:
        extra_condition = ''
        if fn.info and fn.info.output_differentiability_conditions:
            assert len(fn.info.output_differentiability_conditions) == 1
            extra_condition = \
                f'_any_requires_grad &= ({fn.info.output_differentiability_conditions[0]});'
        return [SETUP_ANY_REQUIRES_GRAD.substitute(
            args_with_derivatives=[arg.name for arg in args_with_derivatives],
            extra_differentiability_conditions=extra_condition)]

    def get_any_has_forward_grad_name(var_name: str) -> str:
        return f'_any_has_forward_grad_{var_name}'

    def emit_any_has_forward_grad() -> List[str]:
        content: List[str] = []
        for derivative in fw_derivatives:
            assert derivative.required_inputs_fw_grad is not None
            requires_fw_grad = " || ".join([FW_DERIVATIVE_CHECK_TEMPLATE.substitute(req_inp=inp.name)
                                           for inp in differentiable_inputs if inp.name in derivative.required_inputs_fw_grad])
            if not requires_fw_grad:
                # Handle functions like stack
                # For these, we don't unpack anything and always call the user function
                if not (len(differentiable_inputs) == 1 and is_tensor_list_type(differentiable_inputs[0].type)):
                    raise RuntimeError(f'No differentiable input to "{name}" is a differentiable Tensor (as the provided'
                                       'forward AD formula does not use any input tangent) even though a forward gradient '
                                       'formula has been defined for it. This case should only happen for function that '
                                       'take a single TensorList as input. All other cases are not supported right now.')
                requires_fw_grad = "true"

            if fn.info and fn.info.output_differentiability_conditions:
                assert len(fn.info.output_differentiability_conditions) == 1
                requires_fw_grad = \
                    f'({fn.info.output_differentiability_conditions[0]}) && ({requires_fw_grad})'

            content.append(f"auto {get_any_has_forward_grad_name(derivative.var_name)} = {requires_fw_grad};\n"
                           f"(void){get_any_has_forward_grad_name(derivative.var_name)};")

        return content

    def emit_check_inplace() -> List[str]:
        if not inplace:
            return []
        return [f'check_inplace({arg.name}, _any_requires_grad);' for arg in differentiable_outputs]

    def emit_fw_derivatives() -> List[str]:
        content: List[str] = []
        fw_grad_setters: List[str] = []
        for derivative in fw_derivatives:
            res = derivative.var_name
            if f.func.name.name.inplace:
                # TODO update this when inplace namings are unified
                res = "self"

            assert derivative.required_inputs_fw_grad is not None

            unpacked_arguments = ""
            for inp in differentiable_inputs:
                zeros_fn = "zeros" if inplace and inp.name == "self" else "_efficientzerotensor"
                if inp.name in derivative.required_inputs_fw_grad:
                    unpacked_arguments += FW_DERIVATIVE_DEFINED_GRAD_TEMPLATE.substitute(inp=inp.name, zeros_fn=zeros_fn)
                if inp.name in (derivative.required_inputs_primal or []):
                    unpacked_arguments += FW_DERIVATIVE_DEFINED_PRIMAL_TEMPLATE.substitute(inp=inp.name)
            if derivative.required_original_self_value:
                unpacked_arguments += FW_DERIVATIVE_DEFINED_GRAD_TEMPLATE.substitute(inp="original_self", zeros_fn=zeros_fn)
                unpacked_arguments += FW_DERIVATIVE_DEFINED_PRIMAL_TEMPLATE.substitute(inp="original_self")
            elif inplace and derivative.is_reusing_outplace_formula:
                # The gradient wasn't already cloned, do it if grad mode is enabled
                unpacked_arguments += "self_t = GradMode::is_enabled() ? self_t.clone() : self_t;"

            if inplace:
                is_inplace_str = "true"
            else:
                is_inplace_str = "false"

            if isinstance(derivative.var_type, BaseType) and derivative.var_type.is_tensor_like():
                # Is there a way to get from BaseType to BaseCType
                opt_res_grad_type = OptionalCType(BaseCType(tensorT)).cpp_type()
                fw_grad_setter = FW_DERIVATIVE_SETTER_TENSOR.substitute(out_arg=res, is_inplace=is_inplace_str)
            elif isinstance(derivative.var_type, ListType) and derivative.var_type.is_tensor_like():
                opt_res_grad_type = OptionalCType(VectorCType(BaseCType(tensorT))).cpp_type()
                fw_grad_setter = FW_DERIVATIVE_SETTER_TENSOR_LIST.substitute(out_arg=res, is_inplace=is_inplace_str)
            else:
                raise RuntimeError("Unsupported output type for forward derivative")

            fw_grad_opt_definition = f"{opt_res_grad_type} {res}_new_fw_grad_opt = c10::nullopt;"

            # View ops create fw_grad that already is a view of the base's fw_grad so just use that
            content.append(FW_DERIVATIVE_TEMPLATE.substitute(
                fw_grad_opt_definition=fw_grad_opt_definition,
                requires_fw_grad=get_any_has_forward_grad_name(derivative.var_name), formula=derivative.formula, out_arg=res,
                unpacked_arguments=unpacked_arguments))
            fw_grad_setters.append(fw_grad_setter)

        # Set all the grads at the end to avoid: https://github.com/pytorch/pytorch/issues/67367
        content.append('\n'.join(fw_grad_setters))
        return content

    def emit_forbid_fw_derivatives(is_out_fn: bool = False) -> str:
        def get_msg() -> str:
            if is_out_fn:
                msg = name + " (because it is an out= function)"
            else:
                msg = name
            return msg
        res = ""
        to_check: List[str] = []
        for inp in list(mapMaybe(gen_differentiable_input,
                                 f.func.arguments.non_out + list(f.func.arguments.out))):  # type: ignore[operator]
            if is_tensor_type(inp.type):
                to_check.append(FW_DERIVATIVE_CHECK_TEMPLATE.substitute(req_inp=inp.name))
            elif is_tensor_list_type(inp.type):
                cond = FW_DERIVATIVE_CHECK_TEMPLATE.substitute(req_inp="_t")
                res += FW_DERIVATIVE_FORBID_LIST_TEMPLATE.substitute(arg=inp.name, cond=cond, msg=get_msg())
            else:
                raise RuntimeError(f'Unsupported input type for "{name}" when forbidding forward AD usage.')

        if len(to_check) > 0:
            cond = " || ".join(to_check)
            res += FW_DERIVATIVE_FORBID_TEMPLATE.substitute(cond=cond, msg=get_msg())
        return res

    body: List[str] = []
    unpack_args_stats, unpacked_bindings = unpack_args(f)

    body.extend(unpack_args_stats)
    if requires_derivative:
        body.extend(emit_any_requires_grad())
        body.extend(emit_any_has_forward_grad())
        body.extend(emit_check_inplace())
        body.extend(emit_original_self_definition())
        body.extend(setup_derivative(differentiable_inputs))
    body.append(declare_returned_variables(f))

    body.append(emit_call(f, unpacked_bindings))
    if requires_derivative:
        # set_flags has to appear after version_counter, because rebase_history
        # requires that the counter is incremented before it is called
        body.append(emit_history())
        body.extend(emit_check_if_in_complex_autograd_allowlist())

    if is_out_fn:
        body.append(emit_forbid_fw_derivatives(is_out_fn=True))
    else:
        if requires_derivative:
            body.extend(emit_fw_derivatives())
            if len(fw_derivatives) == 0:
                body.append(emit_forbid_fw_derivatives())
            else:
                assert len(fw_derivatives) == len(differentiable_outputs), (
                    "Expected the number of forward derivatives implemented to match the "
                    "number of differentiable outputs. NB: This only applies when at least "
                    "one forward derivative is implemented. Not implementing any forward "
                    "derivatives is also okay, and we would require inputs to the op to "
                    "not have associated tangents in that case.")

    if requires_derivative:
        # Save only after the forward AD has been set up
        body.append(emit_save_outputs())

    if base_name in RESET_GRAD_ACCUMULATOR:
        # `inplace` implies that there is exactly one output named `self`,
        # so we can keep the generated code easy. If you need to
        # `reset_grad_accumulator` in an operator that's not `inplace`, you can
        # remove this assert but the code generation will get more elaborate
        assert inplace
        body.append('reset_grad_accumulator(self);')
    if not returns_void:
        body.append(f'return {get_return_value(f)};')
    return body<|MERGE_RESOLUTION|>--- conflicted
+++ resolved
@@ -38,11 +38,7 @@
 )
 
 from tools.codegen.api.types import (Binding, DispatcherSignature, BaseCType, TENSOR_LIST_LIKE_CTYPES, intArrayRefT,
-<<<<<<< HEAD
-                                     tensorT, tensorListT, iTensorListT, iOptTensorRefListT, MutRefCType, OptionalCType,
-=======
-                                     tensorT, tensorListT, iTensorListRefT, MutRefCType, OptionalCType,
->>>>>>> 81ef7525
+                                     tensorT, tensorListT, iTensorListRefT, iOptTensorListRefT, MutRefCType, OptionalCType,
                                      ListCType, SpecialArgName, scalarT, stringT,
                                      VectorCType)
 from tools.codegen.api.autograd import (
@@ -173,9 +169,19 @@
 }
 """)
 
+# See [Note: IOptTensorListRef]
+# Materialize the tensor list once before using.
+MATERIALIZE_OPTIONAL_TENSORLIST = CodeTemplate("""\
+auto ${tensorlist_name}_materialized = ${tensorlist_name}.materialize();
+""")
+
+# See [Note: IOptTensorListRef]
+# 'cpp_list_type' is needed here for supporting code generation using
+# both 'IOptTensorListRef' and 'List<optional<Tensor>>' types.
+# This should be temporary, until we migrate the unstructured.
 SAVE_OPTIONALTENSORLIST_STORAGE = CodeTemplate("""\
 std::vector<c10::optional<Storage>> ${tensorlist_name}_storage_saved(${tensorlist_name}.size());
-for (const auto& tensor : ${tensorlist_name})
+for (typename ${cpp_list_type}::value_type tensor : ${tensorlist_name})
   ${tensorlist_name}_storage_saved.push_back(
     tensor.has_value() && tensor->has_storage() ? c10::optional<Storage>(tensor->storage()) : c10::nullopt);
 """)
@@ -700,11 +706,7 @@
                 else:
                     expr = f'SavedVariable({var}, {str(is_output).lower()})'
             elif type == BaseCType(tensorListT) or type == ListCType(OptionalCType(BaseCType(tensorT))) or \
-<<<<<<< HEAD
-                 type == BaseCType(iTensorListT) or type == BaseCType(iOptTensorRefListT):
-=======
-                 type == BaseCType(iTensorListRefT):
->>>>>>> 81ef7525
+                 type == BaseCType(iTensorListRefT) or type == BaseCType(iOptTensorListRefT):
                 expr = f'make_saved_variable_list({name})'
                 name += '_'
             elif type == BaseCType(intArrayRefT):
@@ -771,14 +773,6 @@
         for unpacked_binding in unpacked_bindings:
             arg = unpacked_binding.name
             noref_cpp_type = unpacked_binding.nctype.type.remove_const_ref()
-<<<<<<< HEAD
-            if noref_cpp_type == BaseCType(tensorListT) or noref_cpp_type == BaseCType(iTensorListT):
-                stmts_before_call += [SAVE_TENSORLIST_STORAGE.substitute(tensorlist_name=arg),
-                                      SAVE_TENSORLIST_IMPL.substitute(tensorlist_name=arg)]
-                stmts_after_call += [ENFORCE_SAME_TENSORLIST_STORAGE.substitute(tensorlist_name=arg),
-                                     ENFORCE_SAME_TENSORLIST_IMPL.substitute(tensorlist_name=arg)]
-            elif noref_cpp_type == ListCType(OptionalCType(BaseCType(tensorT))) or noref_cpp_type == BaseCType(iOptTensorRefListT):
-=======
             if noref_cpp_type == BaseCType(tensorListT) or noref_cpp_type == BaseCType(iTensorListRefT):
                 if noref_cpp_type == BaseCType(iTensorListRefT):
                     stmts_before_call += [MATERIALIZE_TENSORLIST.substitute(tensorlist_name=arg)]
@@ -789,12 +783,17 @@
                                       SAVE_TENSORLIST_IMPL.substitute(tensorlist_name=tensorlist_name)]
                 stmts_after_call += [ENFORCE_SAME_TENSORLIST_STORAGE.substitute(tensorlist_name=tensorlist_name),
                                      ENFORCE_SAME_TENSORLIST_IMPL.substitute(tensorlist_name=tensorlist_name)]
-            elif noref_cpp_type == ListCType(OptionalCType(BaseCType(tensorT))):
->>>>>>> 81ef7525
-                stmts_before_call += [SAVE_OPTIONALTENSORLIST_STORAGE.substitute(tensorlist_name=arg),
-                                      SAVE_OPTIONALTENSORLIST_IMPL.substitute(tensorlist_name=arg)]
-                stmts_after_call += [ENFORCE_SAME_OPTIONALTENSORLIST_STORAGE.substitute(tensorlist_name=arg),
-                                     ENFORCE_SAME_OPTIONALTENSORLIST_IMPL.substitute(tensorlist_name=arg)]
+            elif noref_cpp_type == ListCType(OptionalCType(BaseCType(tensorT))) or noref_cpp_type == BaseCType(iOptTensorListRefT):
+                if noref_cpp_type == BaseCType(iOptTensorListRefT):
+                    stmts_before_call += [MATERIALIZE_OPTIONAL_TENSORLIST.substitute(tensorlist_name=arg)]
+                    tensorlist_name = f"{arg}_materialized"
+                else:
+                    tensorlist_name = arg
+                stmts_before_call += [SAVE_OPTIONALTENSORLIST_STORAGE.substitute(tensorlist_name=tensorlist_name,
+                                                                                 cpp_list_type=noref_cpp_type),
+                                      SAVE_OPTIONALTENSORLIST_IMPL.substitute(tensorlist_name=tensorlist_name)]
+                stmts_after_call += [ENFORCE_SAME_OPTIONALTENSORLIST_STORAGE.substitute(tensorlist_name=tensorlist_name),
+                                     ENFORCE_SAME_OPTIONALTENSORLIST_IMPL.substitute(tensorlist_name=tensorlist_name)]
             elif noref_cpp_type == BaseCType(tensorT):
                 stmts_before_call += [SAVE_TENSOR_STORAGE.substitute(tensor_name=arg),
                                       SAVE_TENSOR_IMPL.substitute(tensor_name=arg)]
