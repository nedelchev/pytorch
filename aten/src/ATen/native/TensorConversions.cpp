--- conflicted
+++ resolved
@@ -866,11 +866,11 @@
   auto layout_to = kSparse;
 
   if (layout_from == kStrided) {
-    if (sparse_dim < 0) {
-      AT_ERROR(funcname, ": conversion from ", layout_from, " to ", layout_to, " with sparse_dim argument <0 is not supported");
-    }
-    if (sparse_dim > self.dim()) {
-      AT_ERROR(funcname, ": conversion from ", layout_from, " to ", layout_to, " with sparse_dim argument >self.dim() is not supported");
+    if (sparse_dim == 0 && self.dim() > 0) {
+      AT_ERROR(funcname, ": sparse_dim argument must be in >0 when self.dim()>0");
+    }
+    if (sparse_dim < 0 || sparse_dim > self.dim()) {
+      AT_ERROR(funcname, ": sparse_dim argument must be in [0,", self.dim(), "] range, but ", sparse_dim, " is given");
     }
   } else if (layout_from == kSparse) {
     if (sparse_dim != self.sparse_dim()) {
@@ -888,7 +888,9 @@
   auto layout_from = self.layout();
   auto layout_to = layout.value_or(kSparse);
 
-  if (layout_to != kSparse && layout_to != kSparseCsr && layout_to != kSparseCsc && layout_to != kSparseBsr && layout_to != kSparseBsc) {
+  if (layout_to != kSparse && layout_to != kSparseCsr &&
+      layout_to != kSparseCsc && layout_to != kSparseBsr &&
+      layout_to != kSparseBsc) {
     AT_ERROR(funcname, ": conversion from ", layout_from, " to ", layout_to, " is not supported");
   }
 
@@ -898,8 +900,8 @@
     }
   }
 
-  if ((layout_from == kSparseCsr && layout_to == kSparseBsr)
-      || (layout_from == kSparseCsc && layout_to == kSparseBsc)) {
+  if ((layout_from == kSparseCsr && layout_to == kSparseBsr) ||
+      (layout_from == kSparseCsc && layout_to == kSparseBsc)) {
     if (sparse_csr::numBatchDimensions(self) > 0) {
       AT_ERROR(funcname, ": conversion from ", layout_from, " to ", layout_to, " for batched inputs is not supported");
     }
@@ -921,8 +923,8 @@
         auto dense_dim = (layout_from == kStrided) ? dense_dim_opt.value_or(0) : self.dense_dim();
         auto sparse_row_dim = -(dense_dim + 2);
         auto sparse_col_dim = -(dense_dim + 1);
-        if ((self.size(sparse_row_dim) % blocksize_to[0] != 0)
-            || (self.size(sparse_col_dim) % blocksize_to[1] != 0)) {
+        if ((self.size(sparse_row_dim) % blocksize_to[0] != 0) ||
+            (self.size(sparse_col_dim) % blocksize_to[1] != 0)) {
             AT_ERROR(funcname, ": tensor sparse size (", self.size(sparse_row_dim), ",", self.size(sparse_row_dim), ") must be divisible by given blocksize (", blocksize_to[0], ",", blocksize_to[1], ")");
         }
       }
@@ -930,7 +932,8 @@
       AT_ERROR(funcname, ": conversion from ", layout_from, " to ", layout_to, " with blocksize argument given is not supported");
     }
   } else {
-    if (layout_to == kSparseBsr || layout_to == kSparseBsc) {
+    if ((layout_to == kSparseBsr || layout_to == kSparseBsc) &&
+        !(layout_from == kSparseBsr && layout_from == kSparseBsc)) {
       AT_ERROR(funcname, ": conversion from ", layout_from, " to ", layout_to, " without blocksize argument given is not supported");
     }
   }
@@ -942,12 +945,15 @@
 
     auto dense_dim = *dense_dim_opt;
     if (layout_to == kSparse) {
+      if (dense_dim == self.dim() && self.dim() > 0) {
+        AT_ERROR(funcname, ": dense_dim argument must be !=self.dim() when self.dim()>0");
+      }
       if (dense_dim < 0 || dense_dim > self.dim()) {
-        AT_ERROR(funcname, ": number of dense dimensions must be in [0,", self.dim(), "] range, but it is equal to ", dense_dim);
+        AT_ERROR(funcname, ": dense_dim argument must be in [0,", self.dim(), "] range, but ", dense_dim, " is given");
       }
     } else {
       if (dense_dim < 0 || dense_dim > self.dim() - 2) {
-        AT_ERROR(funcname, ": number of dense dimensions must be in [0,", self.dim() - 2, "] range, but it is equal to ", dense_dim);
+        AT_ERROR(funcname, ": dense_dim argument must be in [0,", self.dim() - 2, "] range, but ", dense_dim, " is given");
       }
     }
   }
@@ -1060,7 +1066,7 @@
 
 Tensor dense_to_sparse(const Tensor& self, c10::optional<c10::Layout> layout, OptionalIntArrayRef blocksize, c10::optional<int64_t> dense_dim_opt) {
   auto layout_to = layout.value_or(kSparse);
-  TORCH_CHECK(self.layout() != layout_to, "dense_to_sparse: same input and output layouts are not supported");
+  TORCH_INTERNAL_ASSERT(self.layout() != layout_to, "dense_to_sparse: same input and output layouts are not supported");
   _to_sparse_check_arguments("dense_to_sparse", self, layout, blocksize, dense_dim_opt);
 
   switch (layout_to) {
@@ -1103,8 +1109,6 @@
   Tensor indices;
   if (sparse_dim == dims) {
     indices = nz.clone();
-  } else if (sparse_dim == 0) {
-    indices = at::zeros({1, 1}, nz.options());
   } else {
     Tensor i = nz.narrow(0, 0, sparse_dim);
     std::tie(indices, std::ignore, std::ignore) = unique_dim(i, 1);
@@ -1333,7 +1337,7 @@
 
 Tensor sparse_compressed_to_sparse_csr(const Tensor& self, c10::optional<int64_t> dense_dim_opt) {
   auto layout_to = kSparseCsr;
-  TORCH_CHECK(self.layout() != layout_to, "sparse_compressed_to_sparse_csr: same input and output layouts are not supported");
+  TORCH_INTERNAL_ASSERT(self.layout() != layout_to, "sparse_compressed_to_sparse_csr: same input and output layouts are not supported");
   _to_sparse_check_arguments("sparse_compressed_to_sparse_csr", self, layout_to, {}, dense_dim_opt);
 
   if (self.layout() == kSparseCsc) {
@@ -1346,7 +1350,7 @@
 
 Tensor sparse_compressed_to_sparse_csc(const Tensor& self, c10::optional<int64_t> dense_dim_opt) {
   auto layout_to = kSparseCsc;
-  TORCH_CHECK(self.layout() != layout_to, "sparse_compressed_to_sparse_csc: same input and output layouts are not supported");
+  TORCH_INTERNAL_ASSERT(self.layout() != layout_to, "sparse_compressed_to_sparse_csc: same input and output layouts are not supported");
   _to_sparse_check_arguments("sparse_compressed_to_sparse_csc", self, layout_to, {}, dense_dim_opt);
 
   if (self.layout() == kSparseCsr) {
@@ -1703,22 +1707,16 @@
 
 Tensor sparse_compressed_to_sparse_bsr(const Tensor& self, IntArrayRef blocksize, c10::optional<int64_t> dense_dim_opt) {
   auto layout_to = kSparseBsr;
-  TORCH_CHECK(self.layout() != layout_to, "sparse_compressed_to_sparse_bsr: same input and output layouts are not supported");
+  TORCH_INTERNAL_ASSERT(self.layout() != layout_to, "sparse_compressed_to_sparse_bsr: same input and output layouts are not supported");
   _to_sparse_check_arguments("sparse_compressed_to_sparse_bsr", self, layout_to, blocksize, dense_dim_opt);
 
   if (self.layout() == kSparseBsc) {
     return sparse_compressed_to_flipped(self, blocksize, "to_sparse_bsr");
   }
   if (self.layout() == kSparseCsr) {
-<<<<<<< HEAD
-=======
-    TORCH_CHECK(self.dim() == 2 + self.dense_dim(),
-                "to_sparse_bsr: conversion from Csr to Bsr for batched inputs is not implemented.");
-
     if (self.device() != kCPU) {
       TORCH_WARN("sparse_compressed_to_sparse_bsr executing on the CPU device, as currently this device in the only one supported, the performance may be sub-optimal");
     }
->>>>>>> 5a4b5288
     return _compressed_to_block_compressed_cpu<kSparseBsr>(self.cpu(), blocksize).to(self.device());
   }
 
@@ -1728,22 +1726,16 @@
 
 Tensor sparse_compressed_to_sparse_bsc(const Tensor& self, IntArrayRef blocksize, c10::optional<int64_t> dense_dim_opt) {
   auto layout_to = kSparseBsc;
-  TORCH_CHECK(self.layout() != layout_to, "sparse_compressed_to_sparse_bsc: same input and output layouts are not supported");
+  TORCH_INTERNAL_ASSERT(self.layout() != layout_to, "sparse_compressed_to_sparse_bsc: same input and output layouts are not supported");
   _to_sparse_check_arguments("sparse_compressed_to_sparse_bsc", self, layout_to, blocksize, dense_dim_opt);
 
   if (self.layout() == kSparseBsr) {
     return sparse_compressed_to_flipped(self, blocksize, "to_sparse_bsc");
   }
   if (self.layout() == kSparseCsc) {
-<<<<<<< HEAD
-=======
-    TORCH_CHECK(self.dim() == 2 + self.dense_dim(),
-                "to_sparse_bsc: conversion from Csc to Bsc for batched inputs is not implemented.");
-
     if (self.device() != kCPU) {
       TORCH_WARN("sparse_compressed_to_sparse_bsc executing on the CPU device, as currently this device in the only one supported, the performance may be sub-optimal");
     }
->>>>>>> 5a4b5288
     return _compressed_to_block_compressed_cpu<kSparseBsc>(self.cpu(), blocksize).to(self.device());
   }
 
@@ -1810,7 +1802,7 @@
 
 Tensor sparse_compressed_to_sparse(const Tensor& self, c10::optional<c10::Layout> layout, OptionalIntArrayRef blocksize, c10::optional<int64_t> dense_dim_opt) {
   auto layout_to = layout.value_or(kSparse);
-  TORCH_CHECK(self.layout() != layout_to, "sparse_compressed_to_sparse: same input and output layouts are not supported");
+  TORCH_INTERNAL_ASSERT(self.layout() != layout_to, "sparse_compressed_to_sparse: same input and output layouts are not supported");
   _to_sparse_check_arguments("sparse_compressed_to_sparse", self, layout_to, blocksize, dense_dim_opt);
 
   switch (layout_to) {
@@ -1823,19 +1815,19 @@
   case kSparseCsc:
     return sparse_compressed_to_sparse_csc(self, dense_dim_opt);
   case kSparseBsr:
-    if (blocksize.has_value()) {
-      return sparse_compressed_to_sparse_bsr(self, *blocksize, dense_dim_opt);
-    } else {
-      const auto blocksize_ = at::sparse_csr::getBlockSize(self);
-      return sparse_compressed_to_sparse_bsr(self, blocksize_, dense_dim_opt);
-    }
+    return sparse_compressed_to_sparse_bsr(
+              self,
+              (self.layout() == kSparseBsc) ?
+                  blocksize.value_or(at::sparse_csr::getBlockSize(self)) :
+                  *blocksize,
+              dense_dim_opt);
   case kSparseBsc:
-    if (blocksize.has_value()) {
-      return sparse_compressed_to_sparse_bsc(self, *blocksize, dense_dim_opt);
-    } else {
-      const auto blocksize_ = at::sparse_csr::getBlockSize(self);
-      return sparse_compressed_to_sparse_bsc(self, blocksize_, dense_dim_opt);
-    }
+    return sparse_compressed_to_sparse_bsc(
+               self,
+               (self.layout() == kSparseBsr) ?
+                   blocksize.value_or(at::sparse_csr::getBlockSize(self)) :
+                   *blocksize,
+               dense_dim_opt);
   default:
     break;
   }
@@ -1846,7 +1838,7 @@
 
 Tensor sparse_coo_to_sparse(const Tensor& self, c10::optional<c10::Layout> layout, OptionalIntArrayRef blocksize, c10::optional<int64_t> dense_dim_opt) {
   auto layout_to = layout.value_or(kSparse);
-  TORCH_CHECK(self.layout() != layout_to, "sparse_coo_to_sparse: same input and output layouts are not supported");
+  TORCH_INTERNAL_ASSERT(self.layout() != layout_to, "sparse_coo_to_sparse: same input and output layouts are not supported");
   _to_sparse_check_arguments("sparse_coo_to_sparse", self, layout_to, blocksize, dense_dim_opt);
 
   switch (layout_to) {
