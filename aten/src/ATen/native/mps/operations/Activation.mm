--- conflicted
+++ resolved
@@ -40,7 +40,6 @@
 Tensor relu_mps(const Tensor& self) {
   using namespace mps;
   using CachedGraph = MPSUnaryCachedGraph;
-  MPSGraphCache* cache_ = MPSGraphCache::getInstance();
 
   MPSStream* stream = getCurrentMPSStream();
 
@@ -51,26 +50,14 @@
 
   @autoreleasepool {
     string key = "relu" + getTensorsStringKey({self});
-    CachedGraph* cachedGraph = cache_->LookUpAs<CachedGraph>(key);
-    if (!cachedGraph) {
-      MPSCachedGraph* tmpCachedGraph = cache_->CreateCachedGraph(key, ^MPSCachedGraph*() {
-        CachedGraph* newCachedGraph = nil;
-
-        @autoreleasepool {
-          MPSGraph* mpsGraph = make_mps_graph();
-          newCachedGraph = new CachedGraph(mpsGraph);
-
-          MPSGraphTensor* inputTensor = mpsGraphRankedPlaceHolder(mpsGraph, self);
-          // passing selector of reLUWithTensor on the mpsGraph object
-          MPSGraphTensor* outputTensor = [mpsGraph reLUWithTensor:inputTensor name:nil];
-
-          newCachedGraph->inputTensor_ = inputTensor;
-          newCachedGraph->outputTensor_ = outputTensor;
-        }
-        return newCachedGraph;
-      });
-      cachedGraph = static_cast<CachedGraph*>(tmpCachedGraph);
-    }
+    auto cachedGraph = LookUpOrCreateCachedGraph<CachedGraph>(key, [&](auto mpsGraph, auto newCachedGraph) {
+      MPSGraphTensor* inputTensor = mpsGraphRankedPlaceHolder(mpsGraph, self);
+      // passing selector of reLUWithTensor on the mpsGraph object
+      MPSGraphTensor* outputTensor = [mpsGraph reLUWithTensor:inputTensor name:nil];
+
+      newCachedGraph->inputTensor_ = inputTensor;
+      newCachedGraph->outputTensor_ = outputTensor;
+    });
 
     Placeholder selfPlaceholder = Placeholder(cachedGraph->inputTensor_, self, nil, executeGatherOp);
     Placeholder outputPlaceholder = Placeholder(cachedGraph->outputTensor_, output, nil, false);
@@ -101,32 +88,18 @@
     out = at::empty_like(self, MemoryFormat::Contiguous);
   }
 
-  MPSGraphCache* cache_ = MPSGraphCache::getInstance();
-
   MPSStream* stream = getCurrentMPSStream();
 
   @autoreleasepool {
     string key = "relu_" + getTensorsStringKey({self});
-    CachedGraph* cachedGraph = cache_->LookUpAs<CachedGraph>(key);
-    if (!cachedGraph) {
-      MPSCachedGraph* tmpCachedGraph = cache_->CreateCachedGraph(key, ^MPSCachedGraph*() {
-        CachedGraph* newCachedGraph = nil;
-
-        @autoreleasepool {
-          MPSGraph* mpsGraph = make_mps_graph();
-          newCachedGraph = new CachedGraph(mpsGraph);
-
-          MPSGraphTensor* inputTensor = mpsGraphRankedPlaceHolder(mpsGraph, self);
-          // passing selector of reLUWithTensor on the mpsGraph object
-          MPSGraphTensor* outputTensor = [mpsGraph reLUWithTensor:inputTensor name:nil];
-
-          newCachedGraph->inputTensor_ = inputTensor;
-          newCachedGraph->outputTensor_ = outputTensor;
-        }
-        return newCachedGraph;
-      });
-      cachedGraph = static_cast<CachedGraph*>(tmpCachedGraph);
-    }
+    auto cachedGraph = LookUpOrCreateCachedGraph<CachedGraph>(key, [&](auto mpsGraph, auto newCachedGraph) {
+      MPSGraphTensor* inputTensor = mpsGraphRankedPlaceHolder(mpsGraph, self);
+      // passing selector of reLUWithTensor on the mpsGraph object
+      MPSGraphTensor* outputTensor = [mpsGraph reLUWithTensor:inputTensor name:nil];
+
+      newCachedGraph->inputTensor_ = inputTensor;
+      newCachedGraph->outputTensor_ = outputTensor;
+    });
 
     Placeholder selfPlaceholder = Placeholder(cachedGraph->inputTensor_, self, nil, executeGatherOp);
     Placeholder outputPlaceholder = Placeholder(cachedGraph->outputTensor_, executeGatherOp ? out : output, nil, false);
@@ -152,41 +125,26 @@
   using CachedGraph = MPSUnaryCachedGraph;
   TORCH_CHECK(output.is_mps());
 
-  MPSGraphCache* cache_ = MPSGraphCache::getInstance();
-
   MPSStream* stream = getCurrentMPSStream();
 
   @autoreleasepool {
     string key = "leaky_relu" + getTensorsStringKey({self}) + ":" + to_string(negative_slope.to<double>());
-    CachedGraph* cachedGraph = cache_->LookUpAs<CachedGraph>(key);
-
-    if (!cachedGraph) {
-      MPSCachedGraph* tmpCachedGraph = cache_->CreateCachedGraph(key, ^MPSCachedGraph*() {
-        CachedGraph* newCachedGraph = nil;
-
-        @autoreleasepool {
-          MPSGraph* mpsGraph = make_mps_graph();
-          newCachedGraph = new CachedGraph(mpsGraph);
-
-          MPSGraphTensor* inputTensor = mpsGraphRankedPlaceHolder(mpsGraph, self);
-
-          MPSGraphTensor* negSlopeTensor = [mpsGraph constantWithScalar:negative_slope.to<double>()
-                                                                  shape:@[ @1 ]
-                                                               dataType:getMPSDataType(self)];
-          MPSGraphTensor* negSlopeMulXTensor = [mpsGraph multiplicationWithPrimaryTensor:inputTensor
-                                                                         secondaryTensor:negSlopeTensor
-                                                                                    name:nil];
-          MPSGraphTensor* outputTensor = [mpsGraph maximumWithPrimaryTensor:negSlopeMulXTensor
-                                                            secondaryTensor:inputTensor
-                                                                       name:nil];
-
-          newCachedGraph->inputTensor_ = inputTensor;
-          newCachedGraph->outputTensor_ = outputTensor;
-        }
-        return newCachedGraph;
-      });
-      cachedGraph = tmpCachedGraph->as<CachedGraph>();
-    }
+    auto cachedGraph = LookUpOrCreateCachedGraph<CachedGraph>(key, [&](auto mpsGraph, auto newCachedGraph) {
+      MPSGraphTensor* inputTensor = mpsGraphRankedPlaceHolder(mpsGraph, self);
+
+      MPSGraphTensor* negSlopeTensor = [mpsGraph constantWithScalar:negative_slope.to<double>()
+                                                              shape:@[ @1 ]
+                                                           dataType:getMPSDataType(self)];
+      MPSGraphTensor* negSlopeMulXTensor = [mpsGraph multiplicationWithPrimaryTensor:inputTensor
+                                                                     secondaryTensor:negSlopeTensor
+                                                                                name:nil];
+      MPSGraphTensor* outputTensor = [mpsGraph maximumWithPrimaryTensor:negSlopeMulXTensor
+                                                        secondaryTensor:inputTensor
+                                                                   name:nil];
+
+      newCachedGraph->inputTensor_ = inputTensor;
+      newCachedGraph->outputTensor_ = outputTensor;
+    });
 
     Placeholder selfPlaceholder = Placeholder(cachedGraph->inputTensor_, self);
     Placeholder outputPlaceholder = Placeholder(cachedGraph->outputTensor_, output);
@@ -212,49 +170,34 @@
   using CachedGraph = MPSUnaryGradCachedGraph;
   TORCH_CHECK(output.is_mps());
 
-  MPSGraphCache* cache_ = MPSGraphCache::getInstance();
-
   MPSStream* stream = getCurrentMPSStream();
 
   @autoreleasepool {
     string key =
         "leaky_relu_backward" + getTensorsStringKey({self, grad_output}) + ":" + to_string(negative_slope.to<double>());
-    CachedGraph* cachedGraph = static_cast<CachedGraph*>(cache_->LookUp(key));
-
-    if (!cachedGraph) {
-      MPSCachedGraph* tmpCachedGraph = cache_->CreateCachedGraph(key, ^MPSCachedGraph*() {
-        CachedGraph* newCachedGraph = nil;
-
-        @autoreleasepool {
-          MPSGraph* mpsGraph = make_mps_graph();
-          newCachedGraph = new CachedGraph(mpsGraph);
-
-          MPSGraphTensor* inputTensor = mpsGraphRankedPlaceHolder(mpsGraph, self);
-          MPSGraphTensor* gradOutputTensor = mpsGraphRankedPlaceHolder(mpsGraph, grad_output);
-
-          MPSGraphTensor* negSlopeTensor = [mpsGraph constantWithScalar:negative_slope.to<double>()
-                                                                  shape:@[ @1 ]
-                                                               dataType:getMPSScalarType(self)];
-          MPSGraphTensor* zeroTensor = [mpsGraph constantWithScalar:0.0f shape:@[ @1 ] dataType:getMPSScalarType(self)];
-          MPSGraphTensor* predicateTensor = [mpsGraph greaterThanWithPrimaryTensor:inputTensor
-                                                                   secondaryTensor:zeroTensor
-                                                                              name:nil];
-          MPSGraphTensor* gradientsMulNegSlopeTensor = [mpsGraph multiplicationWithPrimaryTensor:gradOutputTensor
-                                                                                 secondaryTensor:negSlopeTensor
-                                                                                            name:nil];
-          MPSGraphTensor* gradInputTensor = [mpsGraph selectWithPredicateTensor:predicateTensor
-                                                            truePredicateTensor:gradOutputTensor
-                                                           falsePredicateTensor:gradientsMulNegSlopeTensor
-                                                                           name:nil];
-
-          newCachedGraph->inputTensor_ = inputTensor;
-          newCachedGraph->gradOutputTensor_ = gradOutputTensor;
-          newCachedGraph->gradInputTensor_ = gradInputTensor;
-        }
-        return newCachedGraph;
-      });
-      cachedGraph = static_cast<CachedGraph*>(tmpCachedGraph);
-    }
+    auto cachedGraph = LookUpOrCreateCachedGraph<CachedGraph>(key, [&](auto mpsGraph, auto newCachedGraph) {
+      MPSGraphTensor* inputTensor = mpsGraphRankedPlaceHolder(mpsGraph, self);
+      MPSGraphTensor* gradOutputTensor = mpsGraphRankedPlaceHolder(mpsGraph, grad_output);
+
+      MPSGraphTensor* negSlopeTensor = [mpsGraph constantWithScalar:negative_slope.to<double>()
+                                                              shape:@[ @1 ]
+                                                           dataType:getMPSScalarType(self)];
+      MPSGraphTensor* zeroTensor = [mpsGraph constantWithScalar:0.0f shape:@[ @1 ] dataType:getMPSScalarType(self)];
+      MPSGraphTensor* predicateTensor = [mpsGraph greaterThanWithPrimaryTensor:inputTensor
+                                                               secondaryTensor:zeroTensor
+                                                                          name:nil];
+      MPSGraphTensor* gradientsMulNegSlopeTensor = [mpsGraph multiplicationWithPrimaryTensor:gradOutputTensor
+                                                                             secondaryTensor:negSlopeTensor
+                                                                                        name:nil];
+      MPSGraphTensor* gradInputTensor = [mpsGraph selectWithPredicateTensor:predicateTensor
+                                                        truePredicateTensor:gradOutputTensor
+                                                       falsePredicateTensor:gradientsMulNegSlopeTensor
+                                                                       name:nil];
+
+      newCachedGraph->inputTensor_ = inputTensor;
+      newCachedGraph->gradOutputTensor_ = gradOutputTensor;
+      newCachedGraph->gradInputTensor_ = gradInputTensor;
+    });
 
     Placeholder selfPlaceholder = Placeholder(cachedGraph->inputTensor_, self);
     Placeholder gradOutputPlaceholder = Placeholder(cachedGraph->gradOutputTensor_, grad_output);
@@ -282,45 +225,30 @@
     return;
   }
 
-  MPSGraphCache* cache_ = MPSGraphCache::getInstance();
-
   MPSStream* stream = at::mps::getCurrentMPSStream();
 
   @autoreleasepool {
     string key = "log_softmax_mps_out" + getTensorsStringKey({self}) + ":" + to_string(dim);
-    CachedGraph* cachedGraph = cache_->LookUpAs<CachedGraph>(key);
-
-    if (!cachedGraph) {
-      MPSCachedGraph* tmpCachedGraph = cache_->CreateCachedGraph(key, ^MPSCachedGraph*() {
-        CachedGraph* newCachedGraph = nil;
-
-        @autoreleasepool {
-          MPSGraph* mpsGraph = make_mps_graph();
-          newCachedGraph = new CachedGraph(mpsGraph);
-
-          MPSGraphTensor* inputTensor = mpsGraphRankedPlaceHolder(mpsGraph, self);
-
-          MPSGraphTensor* maximumsTensor = [mpsGraph reductionMaximumWithTensor:inputTensor axis:dim name:nil];
-          MPSGraphTensor* inputTensorSubMax = [mpsGraph subtractionWithPrimaryTensor:inputTensor
-                                                                     secondaryTensor:maximumsTensor
-                                                                                name:nil];
-          MPSGraphTensor* exponentTensor = [mpsGraph exponentWithTensor:inputTensorSubMax name:nil];
-
-          MPSGraphTensor* exponentTensorReduced = [mpsGraph reductionSumWithTensor:exponentTensor axis:dim name:nil];
-
-          MPSGraphTensor* logSumExpTensor = [mpsGraph logarithmWithTensor:exponentTensorReduced name:nil];
-
-          MPSGraphTensor* outputTensor = [mpsGraph subtractionWithPrimaryTensor:inputTensorSubMax
-                                                                secondaryTensor:logSumExpTensor
-                                                                           name:nil];
-
-          newCachedGraph->inputTensor_ = inputTensor;
-          newCachedGraph->outputTensor_ = outputTensor;
-        }
-        return newCachedGraph;
-      });
-      cachedGraph = static_cast<CachedGraph*>(tmpCachedGraph);
-    }
+    auto cachedGraph = LookUpOrCreateCachedGraph<CachedGraph>(key, [&](auto mpsGraph, auto newCachedGraph) {
+      MPSGraphTensor* inputTensor = mpsGraphRankedPlaceHolder(mpsGraph, self);
+
+      MPSGraphTensor* maximumsTensor = [mpsGraph reductionMaximumWithTensor:inputTensor axis:dim name:nil];
+      MPSGraphTensor* inputTensorSubMax = [mpsGraph subtractionWithPrimaryTensor:inputTensor
+                                                                 secondaryTensor:maximumsTensor
+                                                                            name:nil];
+      MPSGraphTensor* exponentTensor = [mpsGraph exponentWithTensor:inputTensorSubMax name:nil];
+
+      MPSGraphTensor* exponentTensorReduced = [mpsGraph reductionSumWithTensor:exponentTensor axis:dim name:nil];
+
+      MPSGraphTensor* logSumExpTensor = [mpsGraph logarithmWithTensor:exponentTensorReduced name:nil];
+
+      MPSGraphTensor* outputTensor = [mpsGraph subtractionWithPrimaryTensor:inputTensorSubMax
+                                                            secondaryTensor:logSumExpTensor
+                                                                       name:nil];
+
+      newCachedGraph->inputTensor_ = inputTensor;
+      newCachedGraph->outputTensor_ = outputTensor;
+    });
 
     Placeholder selfPlaceholder = Placeholder(cachedGraph->inputTensor_, self);
     Placeholder outputPlaceholder = Placeholder(cachedGraph->outputTensor_, out);
@@ -345,42 +273,27 @@
     return;
   }
 
-  MPSGraphCache* cache_ = MPSGraphCache::getInstance();
-
   MPSStream* stream = at::mps::getCurrentMPSStream();
 
   @autoreleasepool {
     string key = "log_softmax_backward_mps_out:" + getMPSTypeString(grad_output) + ":" + to_string(dim);
-    CachedGraph* cachedGraph = static_cast<CachedGraph*>(cache_->LookUp(key));
-
-    if (!cachedGraph) {
-      MPSCachedGraph* tmpCachedGraph = cache_->CreateCachedGraph(key, ^MPSCachedGraph*() {
-        CachedGraph* newCachedGraph = nil;
-
-        @autoreleasepool {
-          MPSGraph* mpsGraph = make_mps_graph();
-          newCachedGraph = new CachedGraph(mpsGraph);
-
-          MPSGraphTensor* gradOutputTensor = mpsGraphUnrankedPlaceHolder(mpsGraph, getMPSDataType(grad_output));
-          MPSGraphTensor* outputTensor = mpsGraphUnrankedPlaceHolder(mpsGraph, getMPSDataType(output));
-
-          MPSGraphTensor* expTensor = [mpsGraph exponentWithTensor:outputTensor name:nil];
-          MPSGraphTensor* sumTensor = [mpsGraph reductionSumWithTensor:gradOutputTensor axis:dim name:nil];
-          MPSGraphTensor* multiplicationTensor = [mpsGraph multiplicationWithPrimaryTensor:expTensor
-                                                                           secondaryTensor:sumTensor
-                                                                                      name:nil];
-          MPSGraphTensor* resultTensor = [mpsGraph subtractionWithPrimaryTensor:gradOutputTensor
-                                                                secondaryTensor:multiplicationTensor
-                                                                           name:nil];
-
-          newCachedGraph->gradOutputTensor_ = gradOutputTensor;
-          newCachedGraph->outputTensor_ = outputTensor;
-          newCachedGraph->gradInputTensor_ = resultTensor;
-        }
-        return newCachedGraph;
-      });
-      cachedGraph = static_cast<CachedGraph*>(tmpCachedGraph);
-    }
+    auto cachedGraph = LookUpOrCreateCachedGraph<CachedGraph>(key, [&](auto mpsGraph, auto newCachedGraph) {
+      MPSGraphTensor* gradOutputTensor = mpsGraphUnrankedPlaceHolder(mpsGraph, getMPSDataType(grad_output));
+      MPSGraphTensor* outputTensor = mpsGraphUnrankedPlaceHolder(mpsGraph, getMPSDataType(output));
+
+      MPSGraphTensor* expTensor = [mpsGraph exponentWithTensor:outputTensor name:nil];
+      MPSGraphTensor* sumTensor = [mpsGraph reductionSumWithTensor:gradOutputTensor axis:dim name:nil];
+      MPSGraphTensor* multiplicationTensor = [mpsGraph multiplicationWithPrimaryTensor:expTensor
+                                                                       secondaryTensor:sumTensor
+                                                                                  name:nil];
+      MPSGraphTensor* resultTensor = [mpsGraph subtractionWithPrimaryTensor:gradOutputTensor
+                                                            secondaryTensor:multiplicationTensor
+                                                                       name:nil];
+
+      newCachedGraph->gradOutputTensor_ = gradOutputTensor;
+      newCachedGraph->outputTensor_ = outputTensor;
+      newCachedGraph->gradInputTensor_ = resultTensor;
+    });
 
     Placeholder gradPlaceholder = Placeholder(cachedGraph->gradOutputTensor_, grad_output);
     Placeholder outputPlaceholder = Placeholder(cachedGraph->outputTensor_, output);
@@ -410,8 +323,6 @@
 
   output.resize_as_(self);
 
-  MPSGraphCache* cache_ = MPSGraphCache::getInstance();
-
   MPSStream* stream = getCurrentMPSStream();
 
   bool executeGatherOp =
@@ -421,34 +332,19 @@
 
   @autoreleasepool {
     string key = "log_sigmoid_forward_out:" + getTensorsStringKey({self});
-    CachedGraph* cachedGraph = static_cast<CachedGraph*>(cache_->LookUp(key));
-
-    if (!cachedGraph) {
-      MPSCachedGraph* tmpCachedGraph = cache_->CreateCachedGraph(key, ^MPSCachedGraph*() {
-        CachedGraph* newCachedGraph = nil;
-
-        @autoreleasepool {
-          MPSGraph* mpsGraph = make_mps_graph();
-          newCachedGraph = new CachedGraph(mpsGraph);
-
-          MPSGraphTensor* inputTensor = mpsGraphRankedPlaceHolder(mpsGraph, self);
-          MPSGraphTensor* zeroTensor = [mpsGraph constantWithScalar:0.0 shape:@[ @1 ] dataType:inputTensor.dataType];
-          MPSGraphTensor* minTensor = [mpsGraph minimumWithPrimaryTensor:inputTensor
-                                                         secondaryTensor:zeroTensor
-                                                                    name:nil];
-          MPSGraphTensor* absInputTensor = [mpsGraph absoluteWithTensor:inputTensor name:nil];
-          MPSGraphTensor* negAbsInputTensor = [mpsGraph negativeWithTensor:absInputTensor name:nil];
-          MPSGraphTensor* expNegAbsInputTensor = [mpsGraph exponentWithTensor:negAbsInputTensor name:nil];
-          MPSGraphTensor* outputTensor = at::native::mps::log1p(mpsGraph, expNegAbsInputTensor);
-          outputTensor = [mpsGraph subtractionWithPrimaryTensor:minTensor secondaryTensor:outputTensor name:nil];
-
-          newCachedGraph->inputTensor_ = inputTensor;
-          newCachedGraph->outputTensor_ = outputTensor;
-        }
-        return newCachedGraph;
-      });
-      cachedGraph = static_cast<CachedGraph*>(tmpCachedGraph);
-    }
+    auto cachedGraph = LookUpOrCreateCachedGraph<CachedGraph>(key, [&](auto mpsGraph, auto newCachedGraph) {
+      MPSGraphTensor* inputTensor = mpsGraphRankedPlaceHolder(mpsGraph, self);
+      MPSGraphTensor* zeroTensor = [mpsGraph constantWithScalar:0.0 shape:@[ @1 ] dataType:inputTensor.dataType];
+      MPSGraphTensor* minTensor = [mpsGraph minimumWithPrimaryTensor:inputTensor secondaryTensor:zeroTensor name:nil];
+      MPSGraphTensor* absInputTensor = [mpsGraph absoluteWithTensor:inputTensor name:nil];
+      MPSGraphTensor* negAbsInputTensor = [mpsGraph negativeWithTensor:absInputTensor name:nil];
+      MPSGraphTensor* expNegAbsInputTensor = [mpsGraph exponentWithTensor:negAbsInputTensor name:nil];
+      MPSGraphTensor* outputTensor = at::native::mps::log1p(mpsGraph, expNegAbsInputTensor);
+      outputTensor = [mpsGraph subtractionWithPrimaryTensor:minTensor secondaryTensor:outputTensor name:nil];
+
+      newCachedGraph->inputTensor_ = inputTensor;
+      newCachedGraph->outputTensor_ = outputTensor;
+    });
 
     Placeholder selfPlaceholder = Placeholder(cachedGraph->inputTensor_, self, nil, executeGatherOp);
     Placeholder outputPlaceholder =
@@ -491,8 +387,6 @@
 
   grad_input.resize_as_(self);
 
-  MPSGraphCache* cache_ = MPSGraphCache::getInstance();
-
   MPSStream* stream = getCurrentMPSStream();
 
   bool executeGatherOp =
@@ -502,57 +396,38 @@
 
   @autoreleasepool {
     string key = "log_sigmoid_backward_out:" + getTensorsStringKey({self, grad_output});
-    CachedGraph* cachedGraph = static_cast<CachedGraph*>(cache_->LookUp(key));
-
-    if (!cachedGraph) {
-      MPSCachedGraph* tmpCachedGraph = cache_->CreateCachedGraph(key, ^MPSCachedGraph*() {
-        CachedGraph* newCachedGraph = nil;
-
-        @autoreleasepool {
-          MPSGraph* mpsGraph = make_mps_graph();
-          newCachedGraph = new CachedGraph(mpsGraph);
-
-          MPSGraphTensor* inputTensor = mpsGraphRankedPlaceHolder(mpsGraph, self);
-          MPSGraphTensor* gradOutputTensor = mpsGraphRankedPlaceHolder(mpsGraph, grad_output);
-          MPSGraphTensor* zeroTensor = [mpsGraph constantWithScalar:0.0 shape:@[ @1 ] dataType:inputTensor.dataType];
-          MPSGraphTensor* oneTensor = [mpsGraph constantWithScalar:1.0 shape:@[ @1 ] dataType:inputTensor.dataType];
-          MPSGraphTensor* negOneTensor = [mpsGraph constantWithScalar:-1.0 shape:@[ @1 ] dataType:inputTensor.dataType];
-          MPSGraphTensor* inputNegPredicateTensor = [mpsGraph lessThanWithPrimaryTensor:inputTensor
-                                                                        secondaryTensor:zeroTensor
-                                                                                   name:nil];
-          MPSGraphTensor* maxDerivativeTensor = [mpsGraph selectWithPredicateTensor:inputNegPredicateTensor
-                                                                truePredicateTensor:oneTensor
-                                                               falsePredicateTensor:zeroTensor
+    auto cachedGraph = LookUpOrCreateCachedGraph<CachedGraph>(key, [&](auto mpsGraph, auto newCachedGraph) {
+      MPSGraphTensor* inputTensor = mpsGraphRankedPlaceHolder(mpsGraph, self);
+      MPSGraphTensor* gradOutputTensor = mpsGraphRankedPlaceHolder(mpsGraph, grad_output);
+      MPSGraphTensor* zeroTensor = [mpsGraph constantWithScalar:0.0 shape:@[ @1 ] dataType:inputTensor.dataType];
+      MPSGraphTensor* oneTensor = [mpsGraph constantWithScalar:1.0 shape:@[ @1 ] dataType:inputTensor.dataType];
+      MPSGraphTensor* negOneTensor = [mpsGraph constantWithScalar:-1.0 shape:@[ @1 ] dataType:inputTensor.dataType];
+      MPSGraphTensor* inputNegPredicateTensor = [mpsGraph lessThanWithPrimaryTensor:inputTensor
+                                                                    secondaryTensor:zeroTensor
                                                                                name:nil];
-          MPSGraphTensor* signTensor = [mpsGraph selectWithPredicateTensor:inputNegPredicateTensor
-                                                       truePredicateTensor:oneTensor
-                                                      falsePredicateTensor:negOneTensor
-                                                                      name:nil];
-          MPSGraphTensor* absInputTensor = [mpsGraph absoluteWithTensor:inputTensor name:nil];
-          MPSGraphTensor* negAbsInputTensor = [mpsGraph negativeWithTensor:absInputTensor name:nil];
-          MPSGraphTensor* expNegAbsInputTensor = [mpsGraph exponentWithTensor:negAbsInputTensor name:nil];
-          MPSGraphTensor* outputTensor = [mpsGraph additionWithPrimaryTensor:expNegAbsInputTensor
-                                                             secondaryTensor:oneTensor
-                                                                        name:nil];
-          outputTensor = [mpsGraph divisionWithPrimaryTensor:expNegAbsInputTensor
-                                             secondaryTensor:outputTensor
-                                                        name:nil];
-          outputTensor = [mpsGraph multiplicationWithPrimaryTensor:signTensor secondaryTensor:outputTensor name:nil];
-          outputTensor = [mpsGraph subtractionWithPrimaryTensor:maxDerivativeTensor
-                                                secondaryTensor:outputTensor
-                                                           name:nil];
-          outputTensor = [mpsGraph multiplicationWithPrimaryTensor:gradOutputTensor
-                                                   secondaryTensor:outputTensor
-                                                              name:nil];
-
-          newCachedGraph->inputTensor_ = inputTensor;
-          newCachedGraph->gradOutputTensor_ = gradOutputTensor;
-          newCachedGraph->gradInputTensor_ = outputTensor;
-        }
-        return newCachedGraph;
-      });
-      cachedGraph = static_cast<CachedGraph*>(tmpCachedGraph);
-    }
+      MPSGraphTensor* maxDerivativeTensor = [mpsGraph selectWithPredicateTensor:inputNegPredicateTensor
+                                                            truePredicateTensor:oneTensor
+                                                           falsePredicateTensor:zeroTensor
+                                                                           name:nil];
+      MPSGraphTensor* signTensor = [mpsGraph selectWithPredicateTensor:inputNegPredicateTensor
+                                                   truePredicateTensor:oneTensor
+                                                  falsePredicateTensor:negOneTensor
+                                                                  name:nil];
+      MPSGraphTensor* absInputTensor = [mpsGraph absoluteWithTensor:inputTensor name:nil];
+      MPSGraphTensor* negAbsInputTensor = [mpsGraph negativeWithTensor:absInputTensor name:nil];
+      MPSGraphTensor* expNegAbsInputTensor = [mpsGraph exponentWithTensor:negAbsInputTensor name:nil];
+      MPSGraphTensor* outputTensor = [mpsGraph additionWithPrimaryTensor:expNegAbsInputTensor
+                                                         secondaryTensor:oneTensor
+                                                                    name:nil];
+      outputTensor = [mpsGraph divisionWithPrimaryTensor:expNegAbsInputTensor secondaryTensor:outputTensor name:nil];
+      outputTensor = [mpsGraph multiplicationWithPrimaryTensor:signTensor secondaryTensor:outputTensor name:nil];
+      outputTensor = [mpsGraph subtractionWithPrimaryTensor:maxDerivativeTensor secondaryTensor:outputTensor name:nil];
+      outputTensor = [mpsGraph multiplicationWithPrimaryTensor:gradOutputTensor secondaryTensor:outputTensor name:nil];
+
+      newCachedGraph->inputTensor_ = inputTensor;
+      newCachedGraph->gradOutputTensor_ = gradOutputTensor;
+      newCachedGraph->gradInputTensor_ = outputTensor;
+    });
 
     Placeholder selfPlaceholder = Placeholder(cachedGraph->inputTensor_, self, nil, executeGatherOp);
     Placeholder gradOutputPlaceholder = Placeholder(cachedGraph->gradOutputTensor_, grad_output);
@@ -592,45 +467,29 @@
     return;
   }
 
-  MPSGraphCache* cache_ = MPSGraphCache::getInstance();
-
   MPSStream* stream = getCurrentMPSStream();
 
   @autoreleasepool {
     string key = "sigmoid_backward_out_mps:" + getMPSTypeString(grad_output);
-    CachedGraph* cachedGraph = static_cast<CachedGraph*>(cache_->LookUp(key));
-    if (!cachedGraph) {
-      MPSCachedGraph* tmpCachedGraph = cache_->CreateCachedGraph(key, ^MPSCachedGraph*() {
-        CachedGraph* newCachedGraph = nil;
-
-        @autoreleasepool {
-          MPSGraph* mpsGraph = make_mps_graph();
-          newCachedGraph = new CachedGraph(mpsGraph);
-
-          MPSGraphTensor* gradOutputTensor = mpsGraphUnrankedPlaceHolder(mpsGraph, getMPSDataType(grad_output));
-          MPSGraphTensor* outputTensor = mpsGraphUnrankedPlaceHolder(mpsGraph, getMPSDataType(output));
-
-          MPSGraphTensor* unitTensor = [mpsGraph constantWithScalar:1.0
-                                                              shape:@[ @1 ]
-                                                           dataType:getMPSDataType(grad_output)];
-          MPSGraphTensor* oneMinusSigmoidTensor = [mpsGraph subtractionWithPrimaryTensor:unitTensor
-                                                                         secondaryTensor:outputTensor
-                                                                                    name:nil];
-          MPSGraphTensor* timesTensor = [mpsGraph multiplicationWithPrimaryTensor:oneMinusSigmoidTensor
-                                                                  secondaryTensor:outputTensor
+    auto cachedGraph = LookUpOrCreateCachedGraph<CachedGraph>(key, [&](auto mpsGraph, auto newCachedGraph) {
+      MPSGraphTensor* gradOutputTensor = mpsGraphUnrankedPlaceHolder(mpsGraph, getMPSDataType(grad_output));
+      MPSGraphTensor* outputTensor = mpsGraphUnrankedPlaceHolder(mpsGraph, getMPSDataType(output));
+
+      MPSGraphTensor* unitTensor = [mpsGraph constantWithScalar:1.0 shape:@[ @1 ] dataType:getMPSDataType(grad_output)];
+      MPSGraphTensor* oneMinusSigmoidTensor = [mpsGraph subtractionWithPrimaryTensor:unitTensor
+                                                                     secondaryTensor:outputTensor
+                                                                                name:nil];
+      MPSGraphTensor* timesTensor = [mpsGraph multiplicationWithPrimaryTensor:oneMinusSigmoidTensor
+                                                              secondaryTensor:outputTensor
+                                                                         name:nil];
+      MPSGraphTensor* gradInputTensor = [mpsGraph multiplicationWithPrimaryTensor:gradOutputTensor
+                                                                  secondaryTensor:timesTensor
                                                                              name:nil];
-          MPSGraphTensor* gradInputTensor = [mpsGraph multiplicationWithPrimaryTensor:gradOutputTensor
-                                                                      secondaryTensor:timesTensor
-                                                                                 name:nil];
-
-          newCachedGraph->gradOutputTensor_ = gradOutputTensor;
-          newCachedGraph->outputTensor_ = outputTensor;
-          newCachedGraph->gradInputTensor_ = gradInputTensor;
-        }
-        return newCachedGraph;
-      });
-      cachedGraph = static_cast<CachedGraph*>(tmpCachedGraph);
-    }
+
+      newCachedGraph->gradOutputTensor_ = gradOutputTensor;
+      newCachedGraph->outputTensor_ = outputTensor;
+      newCachedGraph->gradInputTensor_ = gradInputTensor;
+    });
 
     Placeholder gradOutputPlaceholder = Placeholder(cachedGraph->gradOutputTensor_, grad_output);
     Placeholder outputPlaceholder = Placeholder(cachedGraph->outputTensor_, output);
@@ -658,43 +517,27 @@
     return;
   }
 
-  MPSGraphCache* cache_ = MPSGraphCache::getInstance();
-
   MPSStream* stream = getCurrentMPSStream();
 
   @autoreleasepool {
     string key = "tanh_backward_out_mps:" + getMPSTypeString(grad_output);
-    CachedGraph* cachedGraph = static_cast<CachedGraph*>(cache_->LookUp(key));
-    if (!cachedGraph) {
-      MPSCachedGraph* tmpCachedGraph = cache_->CreateCachedGraph(key, ^MPSCachedGraph*() {
-        CachedGraph* newCachedGraph = nil;
-
-        @autoreleasepool {
-          MPSGraph* mpsGraph = make_mps_graph();
-          newCachedGraph = new CachedGraph(mpsGraph);
-
-          MPSGraphTensor* gradOutputTensor = mpsGraphUnrankedPlaceHolder(mpsGraph, getMPSDataType(grad_output));
-          MPSGraphTensor* outputTensor = mpsGraphUnrankedPlaceHolder(mpsGraph, getMPSDataType(output));
-
-          MPSGraphTensor* unitTensor = [mpsGraph constantWithScalar:1.0
-                                                              shape:@[ @1 ]
-                                                           dataType:getMPSDataType(grad_output)];
-          MPSGraphTensor* tanh2Tensor = [mpsGraph squareWithTensor:outputTensor name:nil];
-          MPSGraphTensor* oneMinusTanh2Tensor = [mpsGraph subtractionWithPrimaryTensor:unitTensor
-                                                                       secondaryTensor:tanh2Tensor
-                                                                                  name:nil];
-          MPSGraphTensor* gradInputTensor = [mpsGraph multiplicationWithPrimaryTensor:gradOutputTensor
-                                                                      secondaryTensor:oneMinusTanh2Tensor
-                                                                                 name:nil];
-
-          newCachedGraph->gradOutputTensor_ = gradOutputTensor;
-          newCachedGraph->outputTensor_ = outputTensor;
-          newCachedGraph->gradInputTensor_ = gradInputTensor;
-        }
-        return newCachedGraph;
-      });
-      cachedGraph = static_cast<CachedGraph*>(tmpCachedGraph);
-    }
+    auto cachedGraph = LookUpOrCreateCachedGraph<CachedGraph>(key, [&](auto mpsGraph, auto newCachedGraph) {
+      MPSGraphTensor* gradOutputTensor = mpsGraphUnrankedPlaceHolder(mpsGraph, getMPSDataType(grad_output));
+      MPSGraphTensor* outputTensor = mpsGraphUnrankedPlaceHolder(mpsGraph, getMPSDataType(output));
+
+      MPSGraphTensor* unitTensor = [mpsGraph constantWithScalar:1.0 shape:@[ @1 ] dataType:getMPSDataType(grad_output)];
+      MPSGraphTensor* tanh2Tensor = [mpsGraph squareWithTensor:outputTensor name:nil];
+      MPSGraphTensor* oneMinusTanh2Tensor = [mpsGraph subtractionWithPrimaryTensor:unitTensor
+                                                                   secondaryTensor:tanh2Tensor
+                                                                              name:nil];
+      MPSGraphTensor* gradInputTensor = [mpsGraph multiplicationWithPrimaryTensor:gradOutputTensor
+                                                                  secondaryTensor:oneMinusTanh2Tensor
+                                                                             name:nil];
+
+      newCachedGraph->gradOutputTensor_ = gradOutputTensor;
+      newCachedGraph->outputTensor_ = outputTensor;
+      newCachedGraph->gradInputTensor_ = gradInputTensor;
+    });
 
     Placeholder gradOutputPlaceholder = Placeholder(cachedGraph->gradOutputTensor_, grad_output);
     Placeholder outputPlaceholder = Placeholder(cachedGraph->outputTensor_, output);
@@ -719,51 +562,37 @@
   using CachedGraph = MPSUnaryCachedGraph;
   TORCH_CHECK(self.is_mps());
 
-  MPSGraphCache* cache_ = MPSGraphCache::getInstance();
-
   MPSStream* stream = getCurrentMPSStream();
 
   @autoreleasepool {
     string key = "threshold_out_mps" + getTensorsStringKey({self}) + ":" + to_string(threshold.to<double>()) + ":" +
         to_string(value.to<double>());
 
-    CachedGraph* cachedGraph = cache_->LookUpAs<CachedGraph>(key);
-    if (!cachedGraph) {
-      MPSCachedGraph* tmpCachedGraph = cache_->CreateCachedGraph(key, ^MPSCachedGraph*() {
-        CachedGraph* newCachedGraph = nil;
-
-        @autoreleasepool {
-          MPSGraph* mpsGraph = make_mps_graph();
-          newCachedGraph = new CachedGraph(mpsGraph);
-
-          MPSGraphTensor* inputTensor = mpsGraphRankedPlaceHolder(mpsGraph, self);
-
-          MPSGraphTensor* thresholdTensor = [mpsGraph constantWithScalar:threshold.to<double>()
-                                                                   shape:@[ @1 ]
-                                                                dataType:getMPSDataType(self)];
-
-          MPSGraphTensor* valueTensor = [mpsGraph constantWithScalar:value.to<double>()
+    auto cachedGraph = LookUpOrCreateCachedGraph<CachedGraph>(key, [&](auto mpsGraph, auto newCachedGraph) {
+      MPSGraphTensor* inputTensor = mpsGraphRankedPlaceHolder(mpsGraph, self);
+
+      MPSGraphTensor* thresholdTensor = [mpsGraph constantWithScalar:threshold.to<double>()
                                                                shape:@[ @1 ]
                                                             dataType:getMPSDataType(self)];
 
-          // x > threshold
-          MPSGraphTensor* predicateTensor = [mpsGraph greaterThanWithPrimaryTensor:inputTensor
-                                                                   secondaryTensor:thresholdTensor
-                                                                              name:nil];
-
-          // result = (self > threshold) ? self : value
-          MPSGraphTensor* outputTensor = [mpsGraph selectWithPredicateTensor:predicateTensor
-                                                         truePredicateTensor:inputTensor
-                                                        falsePredicateTensor:valueTensor
-                                                                        name:nil];
-
-          newCachedGraph->inputTensor_ = inputTensor;
-          newCachedGraph->outputTensor_ = outputTensor;
-        }
-        return newCachedGraph;
-      });
-      cachedGraph = static_cast<CachedGraph*>(tmpCachedGraph);
-    }
+      MPSGraphTensor* valueTensor = [mpsGraph constantWithScalar:value.to<double>()
+                                                           shape:@[ @1 ]
+                                                        dataType:getMPSDataType(self)];
+
+      // x > threshold
+      MPSGraphTensor* predicateTensor = [mpsGraph greaterThanWithPrimaryTensor:inputTensor
+                                                               secondaryTensor:thresholdTensor
+                                                                          name:nil];
+
+      // result = (self > threshold) ? self : value
+      MPSGraphTensor* outputTensor = [mpsGraph selectWithPredicateTensor:predicateTensor
+                                                     truePredicateTensor:inputTensor
+                                                    falsePredicateTensor:valueTensor
+                                                                    name:nil];
+
+      newCachedGraph->inputTensor_ = inputTensor;
+      newCachedGraph->outputTensor_ = outputTensor;
+    });
 
     Placeholder selfPlaceholder = Placeholder(cachedGraph->inputTensor_, self);
     Placeholder outputPlaceholder = Placeholder(cachedGraph->outputTensor_, result);
@@ -786,51 +615,37 @@
   TORCH_CHECK(self.is_mps());
   TORCH_CHECK(grad.is_mps());
 
-  MPSGraphCache* cache_ = MPSGraphCache::getInstance();
-
   MPSStream* stream = getCurrentMPSStream();
 
   @autoreleasepool {
     string key =
         "threshold_backward_out_mps" + getTensorsStringKey({self, grad}) + ":" + to_string(threshold.to<double>());
 
-    CachedGraph* cachedGraph = static_cast<CachedGraph*>(cache_->LookUp(key));
-    if (!cachedGraph) {
-      MPSCachedGraph* tmpCachedGraph = cache_->CreateCachedGraph(key, ^MPSCachedGraph*() {
-        CachedGraph* newCachedGraph = nil;
-
-        @autoreleasepool {
-          MPSGraph* mpsGraph = make_mps_graph();
-          newCachedGraph = new CachedGraph(mpsGraph);
-
-          MPSGraphTensor* inputTensor = mpsGraphRankedPlaceHolder(mpsGraph, self);
-          MPSGraphTensor* gradTensor = mpsGraphRankedPlaceHolder(mpsGraph, grad);
-
-          MPSGraphTensor* thresholdTensor = [mpsGraph constantWithScalar:threshold.to<double>()
-                                                                   shape:@[ @1 ]
-                                                                dataType:getMPSDataType(self)];
-
-          MPSGraphTensor* zeroTensor = [mpsGraph constantWithScalar:0.0 dataType:inputTensor.dataType];
-
-          // x > threshold
-          MPSGraphTensor* predicateTensor = [mpsGraph greaterThanWithPrimaryTensor:inputTensor
-                                                                   secondaryTensor:thresholdTensor
-                                                                              name:nil];
-
-          // result = (self > threshold) ? grad : zeroTensor
-          MPSGraphTensor* gradInputTensor = [mpsGraph selectWithPredicateTensor:predicateTensor
-                                                            truePredicateTensor:gradTensor
-                                                           falsePredicateTensor:zeroTensor
-                                                                           name:nil];
-
-          newCachedGraph->gradOutputTensor_ = gradTensor;
-          newCachedGraph->inputTensor_ = inputTensor;
-          newCachedGraph->gradInputTensor_ = gradInputTensor;
-        }
-        return newCachedGraph;
-      });
-      cachedGraph = static_cast<CachedGraph*>(tmpCachedGraph);
-    }
+    auto cachedGraph = LookUpOrCreateCachedGraph<CachedGraph>(key, [&](auto mpsGraph, auto newCachedGraph) {
+      MPSGraphTensor* inputTensor = mpsGraphRankedPlaceHolder(mpsGraph, self);
+      MPSGraphTensor* gradTensor = mpsGraphRankedPlaceHolder(mpsGraph, grad);
+
+      MPSGraphTensor* thresholdTensor = [mpsGraph constantWithScalar:threshold.to<double>()
+                                                               shape:@[ @1 ]
+                                                            dataType:getMPSDataType(self)];
+
+      MPSGraphTensor* zeroTensor = [mpsGraph constantWithScalar:0.0 dataType:inputTensor.dataType];
+
+      // x > threshold
+      MPSGraphTensor* predicateTensor = [mpsGraph greaterThanWithPrimaryTensor:inputTensor
+                                                               secondaryTensor:thresholdTensor
+                                                                          name:nil];
+
+      // result = (self > threshold) ? grad : zeroTensor
+      MPSGraphTensor* gradInputTensor = [mpsGraph selectWithPredicateTensor:predicateTensor
+                                                        truePredicateTensor:gradTensor
+                                                       falsePredicateTensor:zeroTensor
+                                                                       name:nil];
+
+      newCachedGraph->gradOutputTensor_ = gradTensor;
+      newCachedGraph->inputTensor_ = inputTensor;
+      newCachedGraph->gradInputTensor_ = gradInputTensor;
+    });
 
     Placeholder selfPlaceholder = Placeholder(cachedGraph->inputTensor_, self);
     Placeholder gradPlaceholder = Placeholder(cachedGraph->gradOutputTensor_, grad);
@@ -898,39 +713,6 @@
   if (output.numel() == 0)
     return;
 
-<<<<<<< HEAD
-  MPSGraphCache* cache_ = MPSGraphCache::getInstance();
-
-  MPSStream* stream = getCurrentMPSStream();
-
-  @autoreleasepool {
-    string key = "gelu_out_mps" + getTensorsStringKey({self}) + ":" + c10::str(approximate);
-    CachedGraph* cachedGraph = static_cast<CachedGraph*>(cache_->LookUp(key));
-    if (!cachedGraph) {
-      MPSCachedGraph* tmpCachedGraph = cache_->CreateCachedGraph(key, ^MPSCachedGraph*() {
-        CachedGraph* newCachedGraph = nil;
-
-        @autoreleasepool {
-          MPSGraph* mpsGraph = make_mps_graph();
-          newCachedGraph = new CachedGraph(mpsGraph);
-
-          MPSGraphTensor* inputTensor = mpsGraphRankedPlaceHolder(mpsGraph, getMPSDataType(self), getMPSShape(self));
-
-          MPSGraphTensor* outputTensor = nil;
-          if (approximate == "tanh") {
-            outputTensor = tanh(mpsGraph, inputTensor);
-          } else {
-            outputTensor = normcdf(mpsGraph, inputTensor);
-          }
-          outputTensor = [mpsGraph multiplicationWithPrimaryTensor:outputTensor secondaryTensor:inputTensor name:nil];
-          newCachedGraph->inputTensor_ = inputTensor;
-          newCachedGraph->outputTensor_ = outputTensor;
-        }
-        return newCachedGraph;
-      });
-      cachedGraph = static_cast<CachedGraph*>(tmpCachedGraph);
-    }
-=======
   auto approximate_type = get_gelutype_enum(approximate);
   MPSStream* stream = getCurrentMPSStream();
 
@@ -949,7 +731,6 @@
       newCachedGraph->inputTensor_ = inputTensor;
       newCachedGraph->outputTensor_ = outputTensor;
     });
->>>>>>> 5b4a5235
 
     Placeholder selfPlaceholder = Placeholder(cachedGraph->inputTensor_, self);
     Placeholder outputPlaceholder = Placeholder(cachedGraph->outputTensor_, output);
@@ -973,61 +754,6 @@
   if (grad_input.numel() == 0)
     return;
 
-<<<<<<< HEAD
-  MPSGraphCache* cache_ = MPSGraphCache::getInstance();
-
-  MPSStream* stream = getCurrentMPSStream();
-
-  @autoreleasepool {
-    string key = "gelu_backward_out_mps" + getTensorsStringKey({self, grad}) + ":" + c10::str(approximate);
-    CachedGraph* cachedGraph = static_cast<CachedGraph*>(cache_->LookUp(key));
-    if (!cachedGraph) {
-      MPSCachedGraph* tmpCachedGraph = cache_->CreateCachedGraph(key, ^MPSCachedGraph*() {
-        CachedGraph* newCachedGraph = nil;
-
-        @autoreleasepool {
-          auto dataType = getMPSDataType(self);
-          MPSGraph* mpsGraph = make_mps_graph();
-          newCachedGraph = new CachedGraph(mpsGraph);
-
-          MPSGraphTensor* gradTensor = mpsGraphRankedPlaceHolder(mpsGraph, getMPSDataType(grad), getMPSShape(grad));
-          MPSGraphTensor* inputTensor = mpsGraphRankedPlaceHolder(mpsGraph, dataType, getMPSShape(self));
-          MPSGraphTensor* outputTensor = nil;
-          if (approximate == "tanh") {
-            constexpr float kBeta = M_SQRT2 * M_2_SQRTPI * (0.5f);
-            constexpr float kKappa = 0.044715f;
-            MPSGraphTensor* betaf = [mpsGraph constantWithScalar:kBeta shape:@[ @1 ] dataType:dataType];
-            MPSGraphTensor* kappaf = [mpsGraph constantWithScalar:kKappa shape:@[ @1 ] dataType:dataType];
-            MPSGraphTensor* halff = [mpsGraph constantWithScalar:0.5f shape:@[ @1 ] dataType:dataType];
-            MPSGraphTensor* onef = [mpsGraph constantWithScalar:1.0f shape:@[ @1 ] dataType:dataType];
-            MPSGraphTensor* threef = [mpsGraph constantWithScalar:3.0f shape:@[ @1 ] dataType:dataType];
-            MPSGraphTensor* x_sq = [mpsGraph multiplicationWithPrimaryTensor:inputTensor
-                                                             secondaryTensor:inputTensor
-                                                                        name:nil];
-            MPSGraphTensor* x_cube = [mpsGraph multiplicationWithPrimaryTensor:x_sq
-                                                               secondaryTensor:inputTensor
-                                                                          name:nil];
-            MPSGraphTensor* inner = [mpsGraph multiplicationWithPrimaryTensor:kappaf secondaryTensor:x_cube name:nil];
-            inner = [mpsGraph additionWithPrimaryTensor:inner secondaryTensor:inputTensor name:nil];
-            inner = [mpsGraph multiplicationWithPrimaryTensor:betaf secondaryTensor:inner name:nil];
-            MPSGraphTensor* tanhInner = [mpsGraph tanhWithTensor:inner name:nil];
-            MPSGraphTensor* left = [mpsGraph multiplicationWithPrimaryTensor:halff
-                                                             secondaryTensor:inputTensor
-                                                                        name:nil];
-            MPSGraphTensor* right = [mpsGraph additionWithPrimaryTensor:onef secondaryTensor:tanhInner name:nil];
-            MPSGraphTensor* left_derivative = [mpsGraph multiplicationWithPrimaryTensor:halff
-                                                                        secondaryTensor:right
-                                                                                   name:nil];
-            MPSGraphTensor* tanh_derivative = [mpsGraph multiplicationWithPrimaryTensor:tanhInner
-                                                                        secondaryTensor:tanhInner
-                                                                                   name:nil];
-            tanh_derivative = [mpsGraph subtractionWithPrimaryTensor:onef secondaryTensor:tanh_derivative name:nil];
-            MPSGraphTensor* inner_derivative = [mpsGraph multiplicationWithPrimaryTensor:threef
-                                                                         secondaryTensor:kappaf
-                                                                                    name:nil];
-            inner_derivative = [mpsGraph multiplicationWithPrimaryTensor:inner_derivative
-                                                         secondaryTensor:x_sq
-=======
   auto approximate_type = get_gelutype_enum(approximate);
   MPSStream* stream = getCurrentMPSStream();
 
@@ -1049,44 +775,53 @@
         MPSGraphTensor* threef = [mpsGraph constantWithScalar:3.0f shape:@[ @1 ] dataType:dataType];
         MPSGraphTensor* x_sq = [mpsGraph multiplicationWithPrimaryTensor:inputTensor
                                                          secondaryTensor:inputTensor
->>>>>>> 5b4a5235
                                                                     name:nil];
-            inner_derivative = [mpsGraph additionWithPrimaryTensor:inner_derivative secondaryTensor:onef name:nil];
-            inner_derivative = [mpsGraph multiplicationWithPrimaryTensor:betaf
-                                                         secondaryTensor:inner_derivative
-                                                                    name:nil];
-            MPSGraphTensor* right_derivative = [mpsGraph multiplicationWithPrimaryTensor:left
-                                                                         secondaryTensor:tanh_derivative
-                                                                                    name:nil];
-            right_derivative = [mpsGraph multiplicationWithPrimaryTensor:right_derivative
-                                                         secondaryTensor:inner_derivative
-                                                                    name:nil];
-            outputTensor = [mpsGraph additionWithPrimaryTensor:left_derivative
-                                               secondaryTensor:right_derivative
-                                                          name:nil];
-            outputTensor = [mpsGraph multiplicationWithPrimaryTensor:gradTensor secondaryTensor:outputTensor name:nil];
-          } else {
-            constexpr float kBeta = M_2_SQRTPI * M_SQRT1_2 * (0.5);
-            MPSGraphTensor* halff = [mpsGraph constantWithScalar:-0.5f shape:@[ @1 ] dataType:dataType];
-            MPSGraphTensor* betaf = [mpsGraph constantWithScalar:kBeta shape:@[ @1 ] dataType:dataType];
-            MPSGraphTensor* cdf = normcdf(mpsGraph, inputTensor);
-            MPSGraphTensor* pdfMul = [mpsGraph squareWithTensor:inputTensor name:nil];
-            pdfMul = [mpsGraph multiplicationWithPrimaryTensor:pdfMul secondaryTensor:halff name:nil];
-            pdfMul = [mpsGraph exponentWithTensor:pdfMul name:nil];
-            MPSGraphTensor* pdf = [mpsGraph multiplicationWithPrimaryTensor:pdfMul secondaryTensor:betaf name:nil];
-            pdf = [mpsGraph multiplicationWithPrimaryTensor:inputTensor secondaryTensor:pdf name:nil];
-            pdf = [mpsGraph additionWithPrimaryTensor:pdf secondaryTensor:cdf name:nil];
-            outputTensor = [mpsGraph multiplicationWithPrimaryTensor:gradTensor secondaryTensor:pdf name:nil];
-          }
-
-          newCachedGraph->gradOutputTensor_ = gradTensor;
-          newCachedGraph->inputTensor_ = inputTensor;
-          newCachedGraph->gradInputTensor_ = outputTensor;
-        }
-        return newCachedGraph;
-      });
-      cachedGraph = static_cast<CachedGraph*>(tmpCachedGraph);
-    }
+        MPSGraphTensor* x_cube = [mpsGraph multiplicationWithPrimaryTensor:x_sq secondaryTensor:inputTensor name:nil];
+        MPSGraphTensor* inner = [mpsGraph multiplicationWithPrimaryTensor:kappaf secondaryTensor:x_cube name:nil];
+        inner = [mpsGraph additionWithPrimaryTensor:inner secondaryTensor:inputTensor name:nil];
+        inner = [mpsGraph multiplicationWithPrimaryTensor:betaf secondaryTensor:inner name:nil];
+        MPSGraphTensor* tanhInner = [mpsGraph tanhWithTensor:inner name:nil];
+        MPSGraphTensor* left = [mpsGraph multiplicationWithPrimaryTensor:halff secondaryTensor:inputTensor name:nil];
+        MPSGraphTensor* right = [mpsGraph additionWithPrimaryTensor:onef secondaryTensor:tanhInner name:nil];
+        MPSGraphTensor* left_derivative = [mpsGraph multiplicationWithPrimaryTensor:halff
+                                                                    secondaryTensor:right
+                                                                               name:nil];
+        MPSGraphTensor* tanh_derivative = [mpsGraph multiplicationWithPrimaryTensor:tanhInner
+                                                                    secondaryTensor:tanhInner
+                                                                               name:nil];
+        tanh_derivative = [mpsGraph subtractionWithPrimaryTensor:onef secondaryTensor:tanh_derivative name:nil];
+        MPSGraphTensor* inner_derivative = [mpsGraph multiplicationWithPrimaryTensor:threef
+                                                                     secondaryTensor:kappaf
+                                                                                name:nil];
+        inner_derivative = [mpsGraph multiplicationWithPrimaryTensor:inner_derivative secondaryTensor:x_sq name:nil];
+        inner_derivative = [mpsGraph additionWithPrimaryTensor:inner_derivative secondaryTensor:onef name:nil];
+        inner_derivative = [mpsGraph multiplicationWithPrimaryTensor:betaf secondaryTensor:inner_derivative name:nil];
+        MPSGraphTensor* right_derivative = [mpsGraph multiplicationWithPrimaryTensor:left
+                                                                     secondaryTensor:tanh_derivative
+                                                                                name:nil];
+        right_derivative = [mpsGraph multiplicationWithPrimaryTensor:right_derivative
+                                                     secondaryTensor:inner_derivative
+                                                                name:nil];
+        outputTensor = [mpsGraph additionWithPrimaryTensor:left_derivative secondaryTensor:right_derivative name:nil];
+        outputTensor = [mpsGraph multiplicationWithPrimaryTensor:gradTensor secondaryTensor:outputTensor name:nil];
+      } else {
+        constexpr float kBeta = M_2_SQRTPI * M_SQRT1_2 * (0.5);
+        MPSGraphTensor* halff = [mpsGraph constantWithScalar:-0.5f shape:@[ @1 ] dataType:dataType];
+        MPSGraphTensor* betaf = [mpsGraph constantWithScalar:kBeta shape:@[ @1 ] dataType:dataType];
+        MPSGraphTensor* cdf = normcdf(mpsGraph, inputTensor);
+        MPSGraphTensor* pdfMul = [mpsGraph squareWithTensor:inputTensor name:nil];
+        pdfMul = [mpsGraph multiplicationWithPrimaryTensor:pdfMul secondaryTensor:halff name:nil];
+        pdfMul = [mpsGraph exponentWithTensor:pdfMul name:nil];
+        MPSGraphTensor* pdf = [mpsGraph multiplicationWithPrimaryTensor:pdfMul secondaryTensor:betaf name:nil];
+        pdf = [mpsGraph multiplicationWithPrimaryTensor:inputTensor secondaryTensor:pdf name:nil];
+        pdf = [mpsGraph additionWithPrimaryTensor:pdf secondaryTensor:cdf name:nil];
+        outputTensor = [mpsGraph multiplicationWithPrimaryTensor:gradTensor secondaryTensor:pdf name:nil];
+      }
+
+      newCachedGraph->gradOutputTensor_ = gradTensor;
+      newCachedGraph->inputTensor_ = inputTensor;
+      newCachedGraph->gradInputTensor_ = outputTensor;
+    });
 
     Placeholder gradPlaceholder = Placeholder(cachedGraph->gradOutputTensor_, grad);
     Placeholder selfPlaceholder = Placeholder(cachedGraph->inputTensor_, self);
@@ -1125,69 +860,55 @@
     return;
   }
 
-  MPSGraphCache* cache_ = MPSGraphCache::getInstance();
-
   MPSStream* stream = getCurrentMPSStream();
 
   @autoreleasepool {
     string key = func_name + ":" + getTensorsStringKey({self}) + ":" + to_string(alpha.to<double>()) + ":" +
         to_string(scale.to<double>()) + ":" + to_string(input_scale.to<double>());
 
-    CachedGraph* cachedGraph = static_cast<CachedGraph*>(cache_->LookUp(key));
-    if (!cachedGraph) {
-      MPSCachedGraph* tmpCachedGraph = cache_->CreateCachedGraph(key, ^MPSCachedGraph*() {
-        CachedGraph* newCachedGraph = nil;
-
-        @autoreleasepool {
-          MPSGraph* mpsGraph = make_mps_graph();
-          newCachedGraph = new CachedGraph(mpsGraph);
-
-          MPSGraphTensor* inputTensor = mpsGraphRankedPlaceHolder(mpsGraph, self);
-
-          // scale * (max(0, x) + min(0, alpha * (exp(input_scale * x) - 1) ))
-
-          MPSGraphTensor* alphaTensor = [mpsGraph constantWithScalar:alpha.to<double>()
-                                                               shape:@[ @1 ]
-                                                            dataType:getMPSDataType(self)];
-
-          MPSGraphTensor* inputScaleTensor = [mpsGraph constantWithScalar:input_scale.to<double>()
-                                                                    shape:@[ @1 ]
-                                                                 dataType:getMPSDataType(self)];
-
-          MPSGraphTensor* scaleTensor = [mpsGraph constantWithScalar:scale.to<double>()
-                                                               shape:@[ @1 ]
-                                                            dataType:getMPSDataType(self)];
-          MPSGraphTensor* unitTensor = [mpsGraph constantWithScalar:1.0f shape:@[ @1 ] dataType:getMPSDataType(self)];
-          MPSGraphTensor* zeroTensor = [mpsGraph constantWithScalar:0.0f shape:@[ @1 ] dataType:getMPSDataType(self)];
-
-          MPSGraphTensor* scaledInputTensor = [mpsGraph multiplicationWithPrimaryTensor:inputTensor
-                                                                        secondaryTensor:inputScaleTensor
-                                                                                   name:nil];
-          MPSGraphTensor* exponentTensor = [mpsGraph exponentWithTensor:scaledInputTensor name:nil];
-          MPSGraphTensor* exponentMinusOneTensor = [mpsGraph subtractionWithPrimaryTensor:exponentTensor
-                                                                          secondaryTensor:unitTensor
-                                                                                     name:nil];
-          MPSGraphTensor* alphaTimesTensor = [mpsGraph multiplicationWithPrimaryTensor:exponentMinusOneTensor
-                                                                       secondaryTensor:alphaTensor
-                                                                                  name:nil];
-          MPSGraphTensor* predicateTensor = [mpsGraph greaterThanWithPrimaryTensor:inputTensor
-                                                                   secondaryTensor:zeroTensor
+    auto cachedGraph = LookUpOrCreateCachedGraph<CachedGraph>(key, [&](auto mpsGraph, auto newCachedGraph) {
+      MPSGraphTensor* inputTensor = mpsGraphRankedPlaceHolder(mpsGraph, self);
+
+      // scale * (max(0, x) + min(0, alpha * (exp(input_scale * x) - 1) ))
+
+      MPSGraphTensor* alphaTensor = [mpsGraph constantWithScalar:alpha.to<double>()
+                                                           shape:@[ @1 ]
+                                                        dataType:getMPSDataType(self)];
+
+      MPSGraphTensor* inputScaleTensor = [mpsGraph constantWithScalar:input_scale.to<double>()
+                                                                shape:@[ @1 ]
+                                                             dataType:getMPSDataType(self)];
+
+      MPSGraphTensor* scaleTensor = [mpsGraph constantWithScalar:scale.to<double>()
+                                                           shape:@[ @1 ]
+                                                        dataType:getMPSDataType(self)];
+      MPSGraphTensor* unitTensor = [mpsGraph constantWithScalar:1.0f shape:@[ @1 ] dataType:getMPSDataType(self)];
+      MPSGraphTensor* zeroTensor = [mpsGraph constantWithScalar:0.0f shape:@[ @1 ] dataType:getMPSDataType(self)];
+
+      MPSGraphTensor* scaledInputTensor = [mpsGraph multiplicationWithPrimaryTensor:inputTensor
+                                                                    secondaryTensor:inputScaleTensor
+                                                                               name:nil];
+      MPSGraphTensor* exponentTensor = [mpsGraph exponentWithTensor:scaledInputTensor name:nil];
+      MPSGraphTensor* exponentMinusOneTensor = [mpsGraph subtractionWithPrimaryTensor:exponentTensor
+                                                                      secondaryTensor:unitTensor
+                                                                                 name:nil];
+      MPSGraphTensor* alphaTimesTensor = [mpsGraph multiplicationWithPrimaryTensor:exponentMinusOneTensor
+                                                                   secondaryTensor:alphaTensor
                                                                               name:nil];
-          MPSGraphTensor* fusedOutput = [mpsGraph selectWithPredicateTensor:predicateTensor
-                                                        truePredicateTensor:inputTensor
-                                                       falsePredicateTensor:alphaTimesTensor
-                                                                       name:nil];
-          MPSGraphTensor* outputTensor = [mpsGraph multiplicationWithPrimaryTensor:fusedOutput
-                                                                   secondaryTensor:scaleTensor
-                                                                              name:nil];
-
-          newCachedGraph->inputTensor_ = inputTensor;
-          newCachedGraph->outputTensor_ = outputTensor;
-        }
-        return newCachedGraph;
-      });
-      cachedGraph = static_cast<CachedGraph*>(tmpCachedGraph);
-    }
+      MPSGraphTensor* predicateTensor = [mpsGraph greaterThanWithPrimaryTensor:inputTensor
+                                                               secondaryTensor:zeroTensor
+                                                                          name:nil];
+      MPSGraphTensor* fusedOutput = [mpsGraph selectWithPredicateTensor:predicateTensor
+                                                    truePredicateTensor:inputTensor
+                                                   falsePredicateTensor:alphaTimesTensor
+                                                                   name:nil];
+      MPSGraphTensor* outputTensor = [mpsGraph multiplicationWithPrimaryTensor:fusedOutput
+                                                               secondaryTensor:scaleTensor
+                                                                          name:nil];
+
+      newCachedGraph->inputTensor_ = inputTensor;
+      newCachedGraph->outputTensor_ = outputTensor;
+    });
 
     Placeholder selfPlaceholder = Placeholder(cachedGraph->inputTensor_, self, nil, executeGatherOp);
     Placeholder outputPlaceholder =
@@ -1236,8 +957,6 @@
     return;
   }
 
-  MPSGraphCache* cache_ = MPSGraphCache::getInstance();
-
   MPSStream* stream = getCurrentMPSStream();
 
   @autoreleasepool {
@@ -1245,75 +964,63 @@
         to_string(alpha.to<double>()) + ":" + to_string(scale.to<double>()) + ":" +
         to_string(input_scale.to<double>()) + ":" + to_string(is_result);
 
-    CachedGraph* cachedGraph = static_cast<CachedGraph*>(cache_->LookUp(key));
-    if (!cachedGraph) {
-      MPSCachedGraph* tmpCachedGraph = cache_->CreateCachedGraph(key, ^MPSCachedGraph*() {
-        CachedGraph* newCachedGraph = nil;
-
-        @autoreleasepool {
-          MPSGraph* mpsGraph = make_mps_graph();
-          newCachedGraph = new CachedGraph(mpsGraph);
-
-          MPSGraphTensor* gradOutputTensor = mpsGraphRankedPlaceHolder(mpsGraph, grad_output);
-          MPSGraphTensor* selfOrResultTensor = mpsGraphRankedPlaceHolder(mpsGraph, self_or_result);
-          MPSGraphTensor* lessThanZeroGradTensor = nil;
-
-          if (is_result) {
-            MPSGraphTensor* alphaTensor = [mpsGraph constantWithScalar:alpha.to<double>()
-                                                                 shape:@[ @1 ]
-                                                              dataType:getMPSDataType(grad_output)];
-            MPSGraphTensor* resultPlusAlphaTensor = [mpsGraph additionWithPrimaryTensor:selfOrResultTensor
-                                                                        secondaryTensor:alphaTensor
-                                                                                   name:nil];
-            auto constMul = scale.to<double>() * input_scale.to<double>();
-            MPSGraphTensor* constMulTensor = [mpsGraph constantWithScalar:constMul
-                                                                    shape:@[ @1 ]
-                                                                 dataType:getMPSDataType(grad_output)];
-            lessThanZeroGradTensor = [mpsGraph multiplicationWithPrimaryTensor:resultPlusAlphaTensor
-                                                               secondaryTensor:constMulTensor
+    auto cachedGraph = LookUpOrCreateCachedGraph<CachedGraph>(key, [&](auto mpsGraph, auto newCachedGraph) {
+      MPSGraphTensor* gradOutputTensor = mpsGraphRankedPlaceHolder(mpsGraph, grad_output);
+      MPSGraphTensor* selfOrResultTensor = mpsGraphRankedPlaceHolder(mpsGraph, self_or_result);
+      MPSGraphTensor* lessThanZeroGradTensor = nil;
+
+      if (is_result) {
+        MPSGraphTensor* alphaTensor = [mpsGraph constantWithScalar:alpha.to<double>()
+                                                             shape:@[ @1 ]
+                                                          dataType:getMPSDataType(grad_output)];
+        MPSGraphTensor* resultPlusAlphaTensor = [mpsGraph additionWithPrimaryTensor:selfOrResultTensor
+                                                                    secondaryTensor:alphaTensor
+                                                                               name:nil];
+        auto constMul = scale.to<double>() * input_scale.to<double>();
+        MPSGraphTensor* constMulTensor = [mpsGraph constantWithScalar:constMul
+                                                                shape:@[ @1 ]
+                                                             dataType:getMPSDataType(grad_output)];
+        lessThanZeroGradTensor = [mpsGraph multiplicationWithPrimaryTensor:resultPlusAlphaTensor
+                                                           secondaryTensor:constMulTensor
+                                                                      name:nil];
+      } else {
+        MPSGraphTensor* inputScaleTensor = [mpsGraph constantWithScalar:input_scale.to<double>()
+                                                                  shape:@[ @1 ]
+                                                               dataType:getMPSDataType(grad_output)];
+        MPSGraphTensor* scaledInputTensor = [mpsGraph multiplicationWithPrimaryTensor:selfOrResultTensor
+                                                                      secondaryTensor:inputScaleTensor
+                                                                                 name:nil];
+        MPSGraphTensor* expTensor = [mpsGraph exponentWithTensor:scaledInputTensor name:nil];
+        auto constMul = scale.to<double>() * input_scale.to<double>() * alpha.to<double>();
+        MPSGraphTensor* constMulTensor = [mpsGraph constantWithScalar:constMul
+                                                                shape:@[ @1 ]
+                                                             dataType:getMPSDataType(grad_output)];
+        lessThanZeroGradTensor = [mpsGraph multiplicationWithPrimaryTensor:expTensor
+                                                           secondaryTensor:constMulTensor
+                                                                      name:nil];
+      }
+
+      MPSGraphTensor* scaleTensor = [mpsGraph constantWithScalar:scale.to<double>()
+                                                           shape:@[ @1 ]
+                                                        dataType:getMPSDataType(grad_output)];
+      MPSGraphTensor* zeroTensor = [mpsGraph constantWithScalar:0.0f
+                                                          shape:@[ @1 ]
+                                                       dataType:getMPSDataType(grad_output)];
+      MPSGraphTensor* predicateTensor = [mpsGraph greaterThanWithPrimaryTensor:selfOrResultTensor
+                                                               secondaryTensor:zeroTensor
                                                                           name:nil];
-          } else {
-            MPSGraphTensor* inputScaleTensor = [mpsGraph constantWithScalar:input_scale.to<double>()
-                                                                      shape:@[ @1 ]
-                                                                   dataType:getMPSDataType(grad_output)];
-            MPSGraphTensor* scaledInputTensor = [mpsGraph multiplicationWithPrimaryTensor:selfOrResultTensor
-                                                                          secondaryTensor:inputScaleTensor
-                                                                                     name:nil];
-            MPSGraphTensor* expTensor = [mpsGraph exponentWithTensor:scaledInputTensor name:nil];
-            auto constMul = scale.to<double>() * input_scale.to<double>() * alpha.to<double>();
-            MPSGraphTensor* constMulTensor = [mpsGraph constantWithScalar:constMul
-                                                                    shape:@[ @1 ]
-                                                                 dataType:getMPSDataType(grad_output)];
-            lessThanZeroGradTensor = [mpsGraph multiplicationWithPrimaryTensor:expTensor
-                                                               secondaryTensor:constMulTensor
-                                                                          name:nil];
-          }
-
-          MPSGraphTensor* scaleTensor = [mpsGraph constantWithScalar:scale.to<double>()
-                                                               shape:@[ @1 ]
-                                                            dataType:getMPSDataType(grad_output)];
-          MPSGraphTensor* zeroTensor = [mpsGraph constantWithScalar:0.0f
-                                                              shape:@[ @1 ]
-                                                           dataType:getMPSDataType(grad_output)];
-          MPSGraphTensor* predicateTensor = [mpsGraph greaterThanWithPrimaryTensor:selfOrResultTensor
-                                                                   secondaryTensor:zeroTensor
-                                                                              name:nil];
-          MPSGraphTensor* gradTensor = [mpsGraph selectWithPredicateTensor:predicateTensor
-                                                       truePredicateTensor:scaleTensor
-                                                      falsePredicateTensor:lessThanZeroGradTensor
-                                                                      name:nil];
-          MPSGraphTensor* gradInputTensor = [mpsGraph multiplicationWithPrimaryTensor:gradTensor
-                                                                      secondaryTensor:gradOutputTensor
-                                                                                 name:nil];
-
-          newCachedGraph->gradOutputTensor_ = gradOutputTensor;
-          newCachedGraph->inputTensor_ = selfOrResultTensor;
-          newCachedGraph->gradInputTensor_ = gradInputTensor;
-        }
-        return newCachedGraph;
-      });
-      cachedGraph = static_cast<CachedGraph*>(tmpCachedGraph);
-    }
+      MPSGraphTensor* gradTensor = [mpsGraph selectWithPredicateTensor:predicateTensor
+                                                   truePredicateTensor:scaleTensor
+                                                  falsePredicateTensor:lessThanZeroGradTensor
+                                                                  name:nil];
+      MPSGraphTensor* gradInputTensor = [mpsGraph multiplicationWithPrimaryTensor:gradTensor
+                                                                  secondaryTensor:gradOutputTensor
+                                                                             name:nil];
+
+      newCachedGraph->gradOutputTensor_ = gradOutputTensor;
+      newCachedGraph->inputTensor_ = selfOrResultTensor;
+      newCachedGraph->gradInputTensor_ = gradInputTensor;
+    });
 
     Placeholder gradOutputPlaceholder = Placeholder(cachedGraph->gradOutputTensor_, grad_output, nil, executeGatherOp);
     Placeholder selfOrResultPlaceholder = Placeholder(cachedGraph->inputTensor_, self_or_result, nil, executeGatherOp);
@@ -1352,40 +1059,25 @@
   const int64_t nIn = self.size(wrap_dim);
   TORCH_CHECK(nIn % 2 == 0, "Halving dimension must be even, but dimension ", wrap_dim, " is size ", nIn);
 
-  MPSGraphCache* cache_ = MPSGraphCache::getInstance();
-
   MPSStream* stream = getCurrentMPSStream();
 
   @autoreleasepool {
     string key = "glu_out_mps" + getTensorsStringKey({self}) + ":" + to_string(dim);
-    ;
-    CachedGraph* cachedGraph = static_cast<CachedGraph*>(cache_->LookUp(key));
-    if (!cachedGraph) {
-      MPSCachedGraph* tmpCachedGraph = cache_->CreateCachedGraph(key, ^MPSCachedGraph*() {
-        CachedGraph* newCachedGraph = nil;
-
-        @autoreleasepool {
-          MPSGraph* mpsGraph = make_mps_graph();
-          newCachedGraph = new CachedGraph(mpsGraph);
-
-          MPSGraphTensor* inputTensor = mpsGraphRankedPlaceHolder(mpsGraph, getMPSDataType(self), getMPSShape(self));
-          NSArray<MPSGraphTensor*>* outputTensorsArray = [mpsGraph splitTensor:inputTensor
-                                                                     numSplits:2
-                                                                          axis:wrap_dim
+    auto cachedGraph = LookUpOrCreateCachedGraph<CachedGraph>(key, [&](auto mpsGraph, auto newCachedGraph) {
+      MPSGraphTensor* inputTensor = mpsGraphRankedPlaceHolder(mpsGraph, getMPSDataType(self), getMPSShape(self));
+      NSArray<MPSGraphTensor*>* outputTensorsArray = [mpsGraph splitTensor:inputTensor
+                                                                 numSplits:2
+                                                                      axis:wrap_dim
+                                                                      name:nil];
+      MPSGraphTensor* firstHalf = outputTensorsArray[0];
+      MPSGraphTensor* secondHalf = [mpsGraph sigmoidWithTensor:outputTensorsArray[1] name:nil];
+
+      MPSGraphTensor* outputTensor = [mpsGraph multiplicationWithPrimaryTensor:firstHalf
+                                                               secondaryTensor:secondHalf
                                                                           name:nil];
-          MPSGraphTensor* firstHalf = outputTensorsArray[0];
-          MPSGraphTensor* secondHalf = [mpsGraph sigmoidWithTensor:outputTensorsArray[1] name:nil];
-
-          MPSGraphTensor* outputTensor = [mpsGraph multiplicationWithPrimaryTensor:firstHalf
-                                                                   secondaryTensor:secondHalf
-                                                                              name:nil];
-          newCachedGraph->inputTensor_ = inputTensor;
-          newCachedGraph->outputTensor_ = outputTensor;
-        }
-        return newCachedGraph;
-      });
-      cachedGraph = static_cast<CachedGraph*>(tmpCachedGraph);
-    }
+      newCachedGraph->inputTensor_ = inputTensor;
+      newCachedGraph->outputTensor_ = outputTensor;
+    });
 
     Placeholder selfPlaceholder = Placeholder(cachedGraph->inputTensor_, self);
     Placeholder outputPlaceholder = Placeholder(cachedGraph->outputTensor_, output);
@@ -1414,63 +1106,49 @@
   const int64_t nIn = self.size(wrap_dim);
   TORCH_CHECK(nIn % 2 == 0, "Halving dimension must be even, but dimension ", wrap_dim, " is size ", nIn);
 
-  MPSGraphCache* cache_ = MPSGraphCache::getInstance();
-
   MPSStream* stream = getCurrentMPSStream();
 
   @autoreleasepool {
     string key = "glu_backward_mps_out" + getTensorsStringKey({grad_output, self}) + ":" + to_string(dim);
-    CachedGraph* cachedGraph = static_cast<CachedGraph*>(cache_->LookUp(key));
-    if (!cachedGraph) {
-      MPSCachedGraph* tmpCachedGraph = cache_->CreateCachedGraph(key, ^MPSCachedGraph*() {
-        CachedGraph* newCachedGraph = nil;
-
-        @autoreleasepool {
-          MPSGraph* mpsGraph = make_mps_graph();
-          newCachedGraph = new CachedGraph(mpsGraph);
-
-          MPSGraphTensor* inputTensor = mpsGraphRankedPlaceHolder(mpsGraph, getMPSDataType(self), getMPSShape(self));
-          MPSGraphTensor* gradOutputTensor =
-              mpsGraphRankedPlaceHolder(mpsGraph, getMPSDataType(grad_output), getMPSShape(grad_output));
-          NSArray<MPSGraphTensor*>* inputTensorsArray = [mpsGraph splitTensor:inputTensor
-                                                                    numSplits:2
-                                                                         axis:wrap_dim
-                                                                         name:nil];
-
-          // first half
-          MPSGraphTensor* sigmoidOutputTensor = [mpsGraph sigmoidWithTensor:inputTensorsArray[1] name:nil];
-          MPSGraphTensor* firstHalfOutputTensor = [mpsGraph multiplicationWithPrimaryTensor:sigmoidOutputTensor
-                                                                            secondaryTensor:gradOutputTensor
-                                                                                       name:nil];
-
-          // second half
-          MPSGraphTensor* one_val = [mpsGraph constantWithScalar:1.0 shape:@[ @1 ] dataType:getMPSDataType(self)];
-
-          MPSGraphTensor* secondHalfOutputTensor = [mpsGraph subtractionWithPrimaryTensor:one_val
-                                                                          secondaryTensor:sigmoidOutputTensor
-                                                                                     name:nil];
-          secondHalfOutputTensor = [mpsGraph multiplicationWithPrimaryTensor:secondHalfOutputTensor
-                                                             secondaryTensor:sigmoidOutputTensor
-                                                                        name:nil];
-          secondHalfOutputTensor = [mpsGraph multiplicationWithPrimaryTensor:secondHalfOutputTensor
-                                                             secondaryTensor:inputTensorsArray[0]
-                                                                        name:nil];
-          secondHalfOutputTensor = [mpsGraph multiplicationWithPrimaryTensor:secondHalfOutputTensor
-                                                             secondaryTensor:gradOutputTensor
-                                                                        name:nil];
-
-          MPSGraphTensor* outputTensor = [mpsGraph concatTensor:firstHalfOutputTensor
-                                                     withTensor:secondHalfOutputTensor
-                                                      dimension:wrap_dim
-                                                           name:nil];
-          newCachedGraph->gradInputTensor_ = outputTensor;
-          newCachedGraph->inputTensor_ = inputTensor;
-          newCachedGraph->gradOutputTensor_ = gradOutputTensor;
-        }
-        return newCachedGraph;
-      });
-      cachedGraph = static_cast<CachedGraph*>(tmpCachedGraph);
-    }
+    auto cachedGraph = LookUpOrCreateCachedGraph<CachedGraph>(key, [&](auto mpsGraph, auto newCachedGraph) {
+      MPSGraphTensor* inputTensor = mpsGraphRankedPlaceHolder(mpsGraph, getMPSDataType(self), getMPSShape(self));
+      MPSGraphTensor* gradOutputTensor =
+          mpsGraphRankedPlaceHolder(mpsGraph, getMPSDataType(grad_output), getMPSShape(grad_output));
+      NSArray<MPSGraphTensor*>* inputTensorsArray = [mpsGraph splitTensor:inputTensor
+                                                                numSplits:2
+                                                                     axis:wrap_dim
+                                                                     name:nil];
+
+      // first half
+      MPSGraphTensor* sigmoidOutputTensor = [mpsGraph sigmoidWithTensor:inputTensorsArray[1] name:nil];
+      MPSGraphTensor* firstHalfOutputTensor = [mpsGraph multiplicationWithPrimaryTensor:sigmoidOutputTensor
+                                                                        secondaryTensor:gradOutputTensor
+                                                                                   name:nil];
+
+      // second half
+      MPSGraphTensor* one_val = [mpsGraph constantWithScalar:1.0 shape:@[ @1 ] dataType:getMPSDataType(self)];
+
+      MPSGraphTensor* secondHalfOutputTensor = [mpsGraph subtractionWithPrimaryTensor:one_val
+                                                                      secondaryTensor:sigmoidOutputTensor
+                                                                                 name:nil];
+      secondHalfOutputTensor = [mpsGraph multiplicationWithPrimaryTensor:secondHalfOutputTensor
+                                                         secondaryTensor:sigmoidOutputTensor
+                                                                    name:nil];
+      secondHalfOutputTensor = [mpsGraph multiplicationWithPrimaryTensor:secondHalfOutputTensor
+                                                         secondaryTensor:inputTensorsArray[0]
+                                                                    name:nil];
+      secondHalfOutputTensor = [mpsGraph multiplicationWithPrimaryTensor:secondHalfOutputTensor
+                                                         secondaryTensor:gradOutputTensor
+                                                                    name:nil];
+
+      MPSGraphTensor* outputTensor = [mpsGraph concatTensor:firstHalfOutputTensor
+                                                 withTensor:secondHalfOutputTensor
+                                                  dimension:wrap_dim
+                                                       name:nil];
+      newCachedGraph->gradInputTensor_ = outputTensor;
+      newCachedGraph->inputTensor_ = inputTensor;
+      newCachedGraph->gradOutputTensor_ = gradOutputTensor;
+    });
 
     Placeholder gradInputPlaceholder = Placeholder(cachedGraph->gradInputTensor_, grad_input);
     Placeholder selfPlaceholder = Placeholder(cachedGraph->inputTensor_, self);
@@ -1517,8 +1195,6 @@
     MPSGraphTensor* outputTensor_ = nil;
   };
 
-  MPSGraphCache* cache_ = MPSGraphCache::getInstance();
-
   MPSStream* stream = getCurrentMPSStream();
   MPSScalar beta_scalar = getMPSScalar(beta, ScalarType::Float);
   MPSScalar threshold_scalar = getMPSScalar(threshold, ScalarType::Float);
@@ -1527,48 +1203,37 @@
     string key = "softplus_out_mps:" + getTensorsStringKey({self}) + ":" + std::to_string(beta.to<double>()) + ":" +
         std::to_string(threshold.to<double>());
 
-    CachedGraph* cachedGraph = static_cast<CachedGraph*>(cache_->LookUp(key));
-    if (!cachedGraph) {
-      MPSCachedGraph* tmpCachedGraph = cache_->CreateCachedGraph(key, ^MPSCachedGraph*() {
-        CachedGraph* newCachedGraph = nil;
-
-        @autoreleasepool {
-          MPSGraph* mpsGraph = make_mps_graph();
-          newCachedGraph = new CachedGraph(mpsGraph);
-          MPSGraphTensor* inputTensor = mpsGraphRankedPlaceHolder(mpsGraph, self);
-
-          MPSGraphTensor* betaTensor = mpsGraphScalarPlaceHolder(mpsGraph, getMPSDataType(ScalarType::Float));
-
-          MPSGraphTensor* thresholdTensor = mpsGraphScalarPlaceHolder(mpsGraph, getMPSDataType(ScalarType::Float));
-
-          MPSGraphTensor* reluTensor = [mpsGraph reLUWithTensor:inputTensor name:nil];
-
-          MPSGraphTensor* reciprocalBetaTensor = [mpsGraph reciprocalWithTensor:betaTensor name:nil];
-          MPSGraphTensor* bxTensor = [mpsGraph multiplicationWithPrimaryTensor:inputTensor
-                                                               secondaryTensor:betaTensor
+    auto cachedGraph = LookUpOrCreateCachedGraph<CachedGraph>(key, [&](auto mpsGraph, auto newCachedGraph) {
+      MPSGraphTensor* inputTensor = mpsGraphRankedPlaceHolder(mpsGraph, self);
+
+      MPSGraphTensor* betaTensor = mpsGraphScalarPlaceHolder(mpsGraph, getMPSDataType(ScalarType::Float));
+
+      MPSGraphTensor* thresholdTensor = mpsGraphScalarPlaceHolder(mpsGraph, getMPSDataType(ScalarType::Float));
+
+      MPSGraphTensor* reluTensor = [mpsGraph reLUWithTensor:inputTensor name:nil];
+
+      MPSGraphTensor* reciprocalBetaTensor = [mpsGraph reciprocalWithTensor:betaTensor name:nil];
+      MPSGraphTensor* bxTensor = [mpsGraph multiplicationWithPrimaryTensor:inputTensor
+                                                           secondaryTensor:betaTensor
+                                                                      name:nil];
+      MPSGraphTensor* predicateTensor = [mpsGraph greaterThanWithPrimaryTensor:bxTensor
+                                                               secondaryTensor:thresholdTensor
                                                                           name:nil];
-          MPSGraphTensor* predicateTensor = [mpsGraph greaterThanWithPrimaryTensor:bxTensor
-                                                                   secondaryTensor:thresholdTensor
-                                                                              name:nil];
-          MPSGraphTensor* expTensor = [mpsGraph exponentWithTensor:bxTensor name:nil];
-          MPSGraphTensor* log1pTensor = at::native::mps::log1p(mpsGraph, expTensor);
-          MPSGraphTensor* softplusTensor = [mpsGraph multiplicationWithPrimaryTensor:log1pTensor
-                                                                     secondaryTensor:reciprocalBetaTensor
-                                                                                name:nil];
-          MPSGraphTensor* outputTensor = [mpsGraph selectWithPredicateTensor:predicateTensor
-                                                         truePredicateTensor:reluTensor
-                                                        falsePredicateTensor:softplusTensor
-                                                                        name:nil];
-
-          newCachedGraph->inputTensor_ = inputTensor;
-          newCachedGraph->betaTensor_ = betaTensor;
-          newCachedGraph->thresholdTensor_ = thresholdTensor;
-          newCachedGraph->outputTensor_ = outputTensor;
-        }
-        return newCachedGraph;
-      });
-      cachedGraph = static_cast<CachedGraph*>(tmpCachedGraph);
-    }
+      MPSGraphTensor* expTensor = [mpsGraph exponentWithTensor:bxTensor name:nil];
+      MPSGraphTensor* log1pTensor = at::native::mps::log1p(mpsGraph, expTensor);
+      MPSGraphTensor* softplusTensor = [mpsGraph multiplicationWithPrimaryTensor:log1pTensor
+                                                                 secondaryTensor:reciprocalBetaTensor
+                                                                            name:nil];
+      MPSGraphTensor* outputTensor = [mpsGraph selectWithPredicateTensor:predicateTensor
+                                                     truePredicateTensor:reluTensor
+                                                    falsePredicateTensor:softplusTensor
+                                                                    name:nil];
+
+      newCachedGraph->inputTensor_ = inputTensor;
+      newCachedGraph->betaTensor_ = betaTensor;
+      newCachedGraph->thresholdTensor_ = thresholdTensor;
+      newCachedGraph->outputTensor_ = outputTensor;
+    });
     Placeholder selfPlaceholder = Placeholder(cachedGraph->inputTensor_, self);
     Placeholder outputPlaceholder = Placeholder(cachedGraph->outputTensor_, result);
 
@@ -1605,60 +1270,47 @@
     MPSGraphTensor* outputTensor_ = nil;
   };
 
-  MPSGraphCache* cache_ = MPSGraphCache::getInstance();
-
   MPSStream* stream = getCurrentMPSStream();
 
   @autoreleasepool {
     string key = "softplus_backward_out_mps:" + getTensorsStringKey({grad_output, self}) + ":" +
         std::to_string(beta.to<double>()) + ":" + std::to_string(threshold.to<double>());
 
-    CachedGraph* cachedGraph = static_cast<CachedGraph*>(cache_->LookUp(key));
-    if (!cachedGraph) {
-      MPSCachedGraph* tmpCachedGraph = cache_->CreateCachedGraph(key, ^MPSCachedGraph*() {
-        CachedGraph* newCachedGraph = nil;
-
-        @autoreleasepool {
-          MPSGraph* mpsGraph = make_mps_graph();
-          newCachedGraph = new CachedGraph(mpsGraph);
-          MPSGraphTensor* gradOutputTensor = mpsGraphRankedPlaceHolder(mpsGraph, grad_output);
-
-          MPSGraphTensor* inputTensor = mpsGraphRankedPlaceHolder(mpsGraph, self);
-
-          MPSGraphTensor* betaTensor = mpsGraphScalarPlaceHolder(mpsGraph, getMPSScalarType(ScalarType::Float));
-
-          MPSGraphTensor* thresholdTensor = mpsGraphScalarPlaceHolder(mpsGraph, getMPSScalarType(ScalarType::Float));
-
-          MPSGraphTensor* unitTensor = [mpsGraph constantWithScalar:1.0 shape:@[ @1 ] dataType:getMPSDataType(self)];
-          MPSGraphTensor* bxTensor = [mpsGraph multiplicationWithPrimaryTensor:inputTensor
-                                                               secondaryTensor:betaTensor
+    auto cachedGraph = LookUpOrCreateCachedGraph<CachedGraph>(key, [&](auto mpsGraph, auto newCachedGraph) {
+      MPSGraphTensor* gradOutputTensor = mpsGraphRankedPlaceHolder(mpsGraph, grad_output);
+
+      MPSGraphTensor* inputTensor = mpsGraphRankedPlaceHolder(mpsGraph, self);
+
+      MPSGraphTensor* betaTensor = mpsGraphScalarPlaceHolder(mpsGraph, getMPSScalarType(ScalarType::Float));
+
+      MPSGraphTensor* thresholdTensor = mpsGraphScalarPlaceHolder(mpsGraph, getMPSScalarType(ScalarType::Float));
+
+      MPSGraphTensor* unitTensor = [mpsGraph constantWithScalar:1.0 shape:@[ @1 ] dataType:getMPSDataType(self)];
+      MPSGraphTensor* bxTensor = [mpsGraph multiplicationWithPrimaryTensor:inputTensor
+                                                           secondaryTensor:betaTensor
+                                                                      name:nil];
+      MPSGraphTensor* expBxTensor = [mpsGraph exponentWithTensor:bxTensor name:nil];
+      MPSGraphTensor* unitExpBxTensor = [mpsGraph additionWithPrimaryTensor:expBxTensor
+                                                            secondaryTensor:unitTensor
+                                                                       name:nil];
+      MPSGraphTensor* rTensor = [mpsGraph multiplicationWithPrimaryTensor:gradOutputTensor
+                                                          secondaryTensor:expBxTensor
+                                                                     name:nil];
+      rTensor = [mpsGraph divisionWithPrimaryTensor:rTensor secondaryTensor:unitExpBxTensor name:nil];
+      MPSGraphTensor* predicateTensor = [mpsGraph greaterThanWithPrimaryTensor:bxTensor
+                                                               secondaryTensor:thresholdTensor
                                                                           name:nil];
-          MPSGraphTensor* expBxTensor = [mpsGraph exponentWithTensor:bxTensor name:nil];
-          MPSGraphTensor* unitExpBxTensor = [mpsGraph additionWithPrimaryTensor:expBxTensor
-                                                                secondaryTensor:unitTensor
-                                                                           name:nil];
-          MPSGraphTensor* rTensor = [mpsGraph multiplicationWithPrimaryTensor:gradOutputTensor
-                                                              secondaryTensor:expBxTensor
-                                                                         name:nil];
-          rTensor = [mpsGraph divisionWithPrimaryTensor:rTensor secondaryTensor:unitExpBxTensor name:nil];
-          MPSGraphTensor* predicateTensor = [mpsGraph greaterThanWithPrimaryTensor:bxTensor
-                                                                   secondaryTensor:thresholdTensor
-                                                                              name:nil];
-          MPSGraphTensor* outputTensor = [mpsGraph selectWithPredicateTensor:predicateTensor
-                                                         truePredicateTensor:gradOutputTensor
-                                                        falsePredicateTensor:rTensor
-                                                                        name:nil];
-
-          newCachedGraph->gradOutputTensor_ = gradOutputTensor;
-          newCachedGraph->inputTensor_ = inputTensor;
-          newCachedGraph->betaTensor_ = betaTensor;
-          newCachedGraph->thresholdTensor_ = thresholdTensor;
-          newCachedGraph->outputTensor_ = outputTensor;
-        }
-        return newCachedGraph;
-      });
-      cachedGraph = static_cast<CachedGraph*>(tmpCachedGraph);
-    }
+      MPSGraphTensor* outputTensor = [mpsGraph selectWithPredicateTensor:predicateTensor
+                                                     truePredicateTensor:gradOutputTensor
+                                                    falsePredicateTensor:rTensor
+                                                                    name:nil];
+
+      newCachedGraph->gradOutputTensor_ = gradOutputTensor;
+      newCachedGraph->inputTensor_ = inputTensor;
+      newCachedGraph->betaTensor_ = betaTensor;
+      newCachedGraph->thresholdTensor_ = thresholdTensor;
+      newCachedGraph->outputTensor_ = outputTensor;
+    });
     Placeholder gradOutputPlaceholder = Placeholder(cachedGraph->gradOutputTensor_, grad_output);
     Placeholder selfPlaceholder = Placeholder(cachedGraph->inputTensor_, self);
     Placeholder gradInputPlaceholder = Placeholder(cachedGraph->outputTensor_, grad_input);
@@ -1693,49 +1345,34 @@
     MPSGraphTensor* outputTensor_ = nil;
   };
 
-  MPSGraphCache* cache_ = MPSGraphCache::getInstance();
-
   MPSStream* stream = getCurrentMPSStream();
 
   @autoreleasepool {
     string key = "prelu_mps:" + getTensorsStringKey({self, weight_});
 
-    CachedGraph* cachedGraph = static_cast<CachedGraph*>(cache_->LookUp(key));
-    if (!cachedGraph) {
-      MPSCachedGraph* tmpCachedGraph = cache_->CreateCachedGraph(key, ^MPSCachedGraph*() {
-        CachedGraph* newCachedGraph = nil;
-
-        @autoreleasepool {
-          MPSGraph* mpsGraph = make_mps_graph();
-          newCachedGraph = new CachedGraph(mpsGraph);
-          MPSGraphTensor* inputTensor = mpsGraphRankedPlaceHolder(mpsGraph, self);
-
-          MPSGraphTensor* weightTensor = mpsGraphRankedPlaceHolder(mpsGraph, weight_);
-
-          MPSGraphTensor* zeroTensor = [mpsGraph constantWithScalar:0.0 shape:@[ @1 ] dataType:getMPSDataType(self)];
-          MPSGraphTensor* reluTensor = [mpsGraph reLUWithTensor:inputTensor name:nil];
-          MPSGraphTensor* predicateTensor = [mpsGraph lessThanWithPrimaryTensor:inputTensor
-                                                                secondaryTensor:zeroTensor
-                                                                           name:nil];
-          MPSGraphTensor* weightedTensor = [mpsGraph selectWithPredicateTensor:predicateTensor
-                                                           truePredicateTensor:inputTensor
-                                                          falsePredicateTensor:zeroTensor
-                                                                          name:nil];
-          weightedTensor = [mpsGraph multiplicationWithPrimaryTensor:weightedTensor
-                                                     secondaryTensor:weightTensor
-                                                                name:nil];
-          MPSGraphTensor* outputTensor = [mpsGraph additionWithPrimaryTensor:reluTensor
-                                                             secondaryTensor:weightedTensor
-                                                                        name:nil];
-
-          newCachedGraph->inputTensor_ = inputTensor;
-          newCachedGraph->weightTensor_ = weightTensor;
-          newCachedGraph->outputTensor_ = outputTensor;
-        }
-        return newCachedGraph;
-      });
-      cachedGraph = static_cast<CachedGraph*>(tmpCachedGraph);
-    }
+    auto cachedGraph = LookUpOrCreateCachedGraph<CachedGraph>(key, [&](auto mpsGraph, auto newCachedGraph) {
+      MPSGraphTensor* inputTensor = mpsGraphRankedPlaceHolder(mpsGraph, self);
+
+      MPSGraphTensor* weightTensor = mpsGraphRankedPlaceHolder(mpsGraph, weight_);
+
+      MPSGraphTensor* zeroTensor = [mpsGraph constantWithScalar:0.0 shape:@[ @1 ] dataType:getMPSDataType(self)];
+      MPSGraphTensor* reluTensor = [mpsGraph reLUWithTensor:inputTensor name:nil];
+      MPSGraphTensor* predicateTensor = [mpsGraph lessThanWithPrimaryTensor:inputTensor
+                                                            secondaryTensor:zeroTensor
+                                                                       name:nil];
+      MPSGraphTensor* weightedTensor = [mpsGraph selectWithPredicateTensor:predicateTensor
+                                                       truePredicateTensor:inputTensor
+                                                      falsePredicateTensor:zeroTensor
+                                                                      name:nil];
+      weightedTensor = [mpsGraph multiplicationWithPrimaryTensor:weightedTensor secondaryTensor:weightTensor name:nil];
+      MPSGraphTensor* outputTensor = [mpsGraph additionWithPrimaryTensor:reluTensor
+                                                         secondaryTensor:weightedTensor
+                                                                    name:nil];
+
+      newCachedGraph->inputTensor_ = inputTensor;
+      newCachedGraph->weightTensor_ = weightTensor;
+      newCachedGraph->outputTensor_ = outputTensor;
+    });
     Placeholder selfPlaceholder = Placeholder(cachedGraph->inputTensor_, self);
     Placeholder weightPlaceholder = Placeholder(cachedGraph->weightTensor_, weight_);
     Placeholder outputPlaceholder = Placeholder(cachedGraph->outputTensor_, result);
@@ -1770,56 +1407,42 @@
     MPSGraphTensor* weightedGradTensor_ = nil;
   };
 
-  MPSGraphCache* cache_ = MPSGraphCache::getInstance();
-
   MPSStream* stream = getCurrentMPSStream();
 
   @autoreleasepool {
     string key = "prelu_backward_mps:" + getTensorsStringKey({grad_output, self, weight_});
 
-    CachedGraph* cachedGraph = static_cast<CachedGraph*>(cache_->LookUp(key));
-    if (!cachedGraph) {
-      MPSCachedGraph* tmpCachedGraph = cache_->CreateCachedGraph(key, ^MPSCachedGraph*() {
-        CachedGraph* newCachedGraph = nil;
-
-        @autoreleasepool {
-          MPSGraph* mpsGraph = make_mps_graph();
-          newCachedGraph = new CachedGraph(mpsGraph);
-
-          MPSGraphTensor* gradOutputTensor = mpsGraphRankedPlaceHolder(mpsGraph, grad_output);
-
-          MPSGraphTensor* inputTensor = mpsGraphRankedPlaceHolder(mpsGraph, self);
-
-          MPSGraphTensor* weightTensor = mpsGraphRankedPlaceHolder(mpsGraph, weight_);
-
-          MPSGraphTensor* zeroTensor = [mpsGraph constantWithScalar:0.0 shape:@[ @1 ] dataType:inputTensor.dataType];
-          MPSGraphTensor* weightedGradOutputTensor = [mpsGraph multiplicationWithPrimaryTensor:weightTensor
-                                                                               secondaryTensor:gradOutputTensor
-                                                                                          name:nil];
-          MPSGraphTensor* inputGradOutputTensor = [mpsGraph multiplicationWithPrimaryTensor:inputTensor
-                                                                            secondaryTensor:gradOutputTensor
-                                                                                       name:nil];
-          MPSGraphTensor* predicateTensor = [mpsGraph greaterThanWithPrimaryTensor:inputTensor
-                                                                   secondaryTensor:zeroTensor
-                                                                              name:nil];
-          MPSGraphTensor* outputTensor = [mpsGraph selectWithPredicateTensor:predicateTensor
-                                                         truePredicateTensor:gradOutputTensor
-                                                        falsePredicateTensor:weightedGradOutputTensor
-                                                                        name:nil];
-          MPSGraphTensor* weightedGradTensor = [mpsGraph selectWithPredicateTensor:predicateTensor
-                                                               truePredicateTensor:zeroTensor
-                                                              falsePredicateTensor:inputGradOutputTensor
-                                                                              name:nil];
-          newCachedGraph->gradOutputTensor_ = gradOutputTensor;
-          newCachedGraph->inputTensor_ = inputTensor;
-          newCachedGraph->weightTensor_ = weightTensor;
-          newCachedGraph->outputTensor_ = outputTensor;
-          newCachedGraph->weightedGradTensor_ = weightedGradTensor;
-        }
-        return newCachedGraph;
-      });
-      cachedGraph = static_cast<CachedGraph*>(tmpCachedGraph);
-    }
+    auto cachedGraph = LookUpOrCreateCachedGraph<CachedGraph>(key, [&](auto mpsGraph, auto newCachedGraph) {
+      MPSGraphTensor* gradOutputTensor = mpsGraphRankedPlaceHolder(mpsGraph, grad_output);
+
+      MPSGraphTensor* inputTensor = mpsGraphRankedPlaceHolder(mpsGraph, self);
+
+      MPSGraphTensor* weightTensor = mpsGraphRankedPlaceHolder(mpsGraph, weight_);
+
+      MPSGraphTensor* zeroTensor = [mpsGraph constantWithScalar:0.0 shape:@[ @1 ] dataType:inputTensor.dataType];
+      MPSGraphTensor* weightedGradOutputTensor = [mpsGraph multiplicationWithPrimaryTensor:weightTensor
+                                                                           secondaryTensor:gradOutputTensor
+                                                                                      name:nil];
+      MPSGraphTensor* inputGradOutputTensor = [mpsGraph multiplicationWithPrimaryTensor:inputTensor
+                                                                        secondaryTensor:gradOutputTensor
+                                                                                   name:nil];
+      MPSGraphTensor* predicateTensor = [mpsGraph greaterThanWithPrimaryTensor:inputTensor
+                                                               secondaryTensor:zeroTensor
+                                                                          name:nil];
+      MPSGraphTensor* outputTensor = [mpsGraph selectWithPredicateTensor:predicateTensor
+                                                     truePredicateTensor:gradOutputTensor
+                                                    falsePredicateTensor:weightedGradOutputTensor
+                                                                    name:nil];
+      MPSGraphTensor* weightedGradTensor = [mpsGraph selectWithPredicateTensor:predicateTensor
+                                                           truePredicateTensor:zeroTensor
+                                                          falsePredicateTensor:inputGradOutputTensor
+                                                                          name:nil];
+      newCachedGraph->gradOutputTensor_ = gradOutputTensor;
+      newCachedGraph->inputTensor_ = inputTensor;
+      newCachedGraph->weightTensor_ = weightTensor;
+      newCachedGraph->outputTensor_ = outputTensor;
+      newCachedGraph->weightedGradTensor_ = weightedGradTensor;
+    });
     Placeholder gradOutputPlaceholder = Placeholder(cachedGraph->gradOutputTensor_, grad_output);
     Placeholder selfPlaceholder = Placeholder(cachedGraph->inputTensor_, self);
     Placeholder weightPlaceholder = Placeholder(cachedGraph->weightTensor_, weight_);
@@ -1851,41 +1474,27 @@
   if (result.numel() == 0)
     return;
 
-  MPSGraphCache* cache_ = MPSGraphCache::getInstance();
-
   MPSStream* stream = getCurrentMPSStream();
 
   @autoreleasepool {
     string key = "silu_out_mps:" + getTensorsStringKey({self});
 
-    CachedGraph* cachedGraph = static_cast<CachedGraph*>(cache_->LookUp(key));
-    if (!cachedGraph) {
-      MPSCachedGraph* tmpCachedGraph = cache_->CreateCachedGraph(key, ^MPSCachedGraph*() {
-        CachedGraph* newCachedGraph = nil;
-
-        @autoreleasepool {
-          MPSGraph* mpsGraph = make_mps_graph();
-          newCachedGraph = new CachedGraph(mpsGraph);
-
-          MPSGraphTensor* inputTensor = mpsGraphRankedPlaceHolder(mpsGraph, self);
-
-          MPSGraphTensor* unitTensor = [mpsGraph constantWithScalar:1.0 shape:@[ @1 ] dataType:getMPSDataType(self)];
-          MPSGraphTensor* negativeInput = [mpsGraph negativeWithTensor:inputTensor name:nil];
-          MPSGraphTensor* expNegativeTensor = [mpsGraph exponentWithTensor:negativeInput name:nil];
-          MPSGraphTensor* expPlusOneTensor = [mpsGraph additionWithPrimaryTensor:expNegativeTensor
-                                                                 secondaryTensor:unitTensor
-                                                                            name:nil];
-          MPSGraphTensor* outputTensor = [mpsGraph divisionWithPrimaryTensor:inputTensor
-                                                             secondaryTensor:expPlusOneTensor
+    auto cachedGraph = LookUpOrCreateCachedGraph<CachedGraph>(key, [&](auto mpsGraph, auto newCachedGraph) {
+      MPSGraphTensor* inputTensor = mpsGraphRankedPlaceHolder(mpsGraph, self);
+
+      MPSGraphTensor* unitTensor = [mpsGraph constantWithScalar:1.0 shape:@[ @1 ] dataType:getMPSDataType(self)];
+      MPSGraphTensor* negativeInput = [mpsGraph negativeWithTensor:inputTensor name:nil];
+      MPSGraphTensor* expNegativeTensor = [mpsGraph exponentWithTensor:negativeInput name:nil];
+      MPSGraphTensor* expPlusOneTensor = [mpsGraph additionWithPrimaryTensor:expNegativeTensor
+                                                             secondaryTensor:unitTensor
                                                                         name:nil];
-
-          newCachedGraph->inputTensor_ = inputTensor;
-          newCachedGraph->outputTensor_ = outputTensor;
-        }
-        return newCachedGraph;
-      });
-      cachedGraph = static_cast<CachedGraph*>(tmpCachedGraph);
-    }
+      MPSGraphTensor* outputTensor = [mpsGraph divisionWithPrimaryTensor:inputTensor
+                                                         secondaryTensor:expPlusOneTensor
+                                                                    name:nil];
+
+      newCachedGraph->inputTensor_ = inputTensor;
+      newCachedGraph->outputTensor_ = outputTensor;
+    });
 
     Placeholder selfPlaceholder = Placeholder(cachedGraph->inputTensor_, self);
     Placeholder outputPlaceholder = Placeholder(cachedGraph->outputTensor_, result);
@@ -1911,58 +1520,42 @@
   if (grad_input.numel() == 0)
     return;
 
-  MPSGraphCache* cache_ = MPSGraphCache::getInstance();
-
   MPSStream* stream = getCurrentMPSStream();
 
   @autoreleasepool {
     string key = "silu_out_backward_mps:" + getTensorsStringKey({grad_output});
 
-    CachedGraph* cachedGraph = static_cast<CachedGraph*>(cache_->LookUp(key));
-    if (!cachedGraph) {
-      MPSCachedGraph* tmpCachedGraph = cache_->CreateCachedGraph(key, ^MPSCachedGraph*() {
-        CachedGraph* newCachedGraph = nil;
-
-        @autoreleasepool {
-          MPSGraph* mpsGraph = make_mps_graph();
-          newCachedGraph = new CachedGraph(mpsGraph);
-
-          MPSGraphTensor* inputTensor = mpsGraphRankedPlaceHolder(mpsGraph, self);
-          MPSGraphTensor* gradOutputTensor = mpsGraphRankedPlaceHolder(mpsGraph, grad_output);
-
-          MPSGraphTensor* unitTensor = [mpsGraph constantWithScalar:1.0
-                                                              shape:@[ @1 ]
-                                                           dataType:getMPSDataType(grad_output)];
-          MPSGraphTensor* negativeInput = [mpsGraph negativeWithTensor:inputTensor name:nil];
-          MPSGraphTensor* expNegativeTensor = [mpsGraph exponentWithTensor:negativeInput name:nil];
-          MPSGraphTensor* expPlusOneTensor = [mpsGraph additionWithPrimaryTensor:expNegativeTensor
-                                                                 secondaryTensor:unitTensor
+    auto cachedGraph = LookUpOrCreateCachedGraph<CachedGraph>(key, [&](auto mpsGraph, auto newCachedGraph) {
+      MPSGraphTensor* inputTensor = mpsGraphRankedPlaceHolder(mpsGraph, self);
+      MPSGraphTensor* gradOutputTensor = mpsGraphRankedPlaceHolder(mpsGraph, grad_output);
+
+      MPSGraphTensor* unitTensor = [mpsGraph constantWithScalar:1.0 shape:@[ @1 ] dataType:getMPSDataType(grad_output)];
+      MPSGraphTensor* negativeInput = [mpsGraph negativeWithTensor:inputTensor name:nil];
+      MPSGraphTensor* expNegativeTensor = [mpsGraph exponentWithTensor:negativeInput name:nil];
+      MPSGraphTensor* expPlusOneTensor = [mpsGraph additionWithPrimaryTensor:expNegativeTensor
+                                                             secondaryTensor:unitTensor
+                                                                        name:nil];
+      MPSGraphTensor* sigmoidTensor = [mpsGraph reciprocalWithTensor:expPlusOneTensor name:nil];
+      MPSGraphTensor* oneMinusSigmoid = [mpsGraph subtractionWithPrimaryTensor:unitTensor
+                                                               secondaryTensor:sigmoidTensor
+                                                                          name:nil];
+      MPSGraphTensor* inputTimesDiff = [mpsGraph multiplicationWithPrimaryTensor:inputTensor
+                                                                 secondaryTensor:oneMinusSigmoid
                                                                             name:nil];
-          MPSGraphTensor* sigmoidTensor = [mpsGraph reciprocalWithTensor:expPlusOneTensor name:nil];
-          MPSGraphTensor* oneMinusSigmoid = [mpsGraph subtractionWithPrimaryTensor:unitTensor
-                                                                   secondaryTensor:sigmoidTensor
-                                                                              name:nil];
-          MPSGraphTensor* inputTimesDiff = [mpsGraph multiplicationWithPrimaryTensor:inputTensor
-                                                                     secondaryTensor:oneMinusSigmoid
-                                                                                name:nil];
-          MPSGraphTensor* onePlusTensor = [mpsGraph additionWithPrimaryTensor:unitTensor
-                                                              secondaryTensor:inputTimesDiff
-                                                                         name:nil];
-          MPSGraphTensor* gradTensor = [mpsGraph multiplicationWithPrimaryTensor:sigmoidTensor
-                                                                 secondaryTensor:onePlusTensor
-                                                                            name:nil];
-          MPSGraphTensor* gradInputTensor = [mpsGraph multiplicationWithPrimaryTensor:gradTensor
-                                                                      secondaryTensor:gradOutputTensor
-                                                                                 name:nil];
-
-          newCachedGraph->gradOutputTensor_ = gradOutputTensor;
-          newCachedGraph->inputTensor_ = inputTensor;
-          newCachedGraph->gradInputTensor_ = gradInputTensor;
-        }
-        return newCachedGraph;
-      });
-      cachedGraph = static_cast<CachedGraph*>(tmpCachedGraph);
-    }
+      MPSGraphTensor* onePlusTensor = [mpsGraph additionWithPrimaryTensor:unitTensor
+                                                          secondaryTensor:inputTimesDiff
+                                                                     name:nil];
+      MPSGraphTensor* gradTensor = [mpsGraph multiplicationWithPrimaryTensor:sigmoidTensor
+                                                             secondaryTensor:onePlusTensor
+                                                                        name:nil];
+      MPSGraphTensor* gradInputTensor = [mpsGraph multiplicationWithPrimaryTensor:gradTensor
+                                                                  secondaryTensor:gradOutputTensor
+                                                                             name:nil];
+
+      newCachedGraph->gradOutputTensor_ = gradOutputTensor;
+      newCachedGraph->inputTensor_ = inputTensor;
+      newCachedGraph->gradInputTensor_ = gradInputTensor;
+    });
 
     Placeholder selfPlaceholder = Placeholder(cachedGraph->inputTensor_, self);
     Placeholder gradOutputPlaceholder = Placeholder(cachedGraph->gradOutputTensor_, grad_output);
@@ -1991,42 +1584,28 @@
   if (result.numel() == 0)
     return;
 
-  MPSGraphCache* cache_ = MPSGraphCache::getInstance();
-
   MPSStream* stream = getCurrentMPSStream();
 
   @autoreleasepool {
     string key = "hardsigmoid_out_mps:" + getTensorsStringKey({self});
 
-    CachedGraph* cachedGraph = static_cast<CachedGraph*>(cache_->LookUp(key));
-    if (!cachedGraph) {
-      MPSCachedGraph* tmpCachedGraph = cache_->CreateCachedGraph(key, ^MPSCachedGraph*() {
-        CachedGraph* newCachedGraph = nil;
-
-        @autoreleasepool {
-          MPSGraph* mpsGraph = make_mps_graph();
-          newCachedGraph = new CachedGraph(mpsGraph);
-
-          MPSGraphTensor* inputTensor = mpsGraphRankedPlaceHolder(mpsGraph, self);
-          MPSGraphTensor* zeroTensor = [mpsGraph constantWithScalar:0.0 shape:@[ @1 ] dataType:getMPSDataType(self)];
-          MPSGraphTensor* threeTensor = [mpsGraph constantWithScalar:3.0 shape:@[ @1 ] dataType:getMPSDataType(self)];
-          MPSGraphTensor* sixTensor = [mpsGraph constantWithScalar:6.0 shape:@[ @1 ] dataType:getMPSDataType(self)];
-          MPSGraphTensor* inputPlusThreeTensor = [mpsGraph additionWithPrimaryTensor:inputTensor
-                                                                     secondaryTensor:threeTensor
-                                                                                name:nil];
-
-          MPSGraphTensor* outputTensor = [mpsGraph clampWithTensor:inputPlusThreeTensor
-                                                    minValueTensor:zeroTensor
-                                                    maxValueTensor:sixTensor
-                                                              name:nil];
-          outputTensor = [mpsGraph divisionWithPrimaryTensor:outputTensor secondaryTensor:sixTensor name:nil];
-          newCachedGraph->inputTensor_ = inputTensor;
-          newCachedGraph->outputTensor_ = outputTensor;
-        }
-        return newCachedGraph;
-      });
-      cachedGraph = static_cast<CachedGraph*>(tmpCachedGraph);
-    }
+    auto cachedGraph = LookUpOrCreateCachedGraph<CachedGraph>(key, [&](auto mpsGraph, auto newCachedGraph) {
+      MPSGraphTensor* inputTensor = mpsGraphRankedPlaceHolder(mpsGraph, self);
+      MPSGraphTensor* zeroTensor = [mpsGraph constantWithScalar:0.0 shape:@[ @1 ] dataType:getMPSDataType(self)];
+      MPSGraphTensor* threeTensor = [mpsGraph constantWithScalar:3.0 shape:@[ @1 ] dataType:getMPSDataType(self)];
+      MPSGraphTensor* sixTensor = [mpsGraph constantWithScalar:6.0 shape:@[ @1 ] dataType:getMPSDataType(self)];
+      MPSGraphTensor* inputPlusThreeTensor = [mpsGraph additionWithPrimaryTensor:inputTensor
+                                                                 secondaryTensor:threeTensor
+                                                                            name:nil];
+
+      MPSGraphTensor* outputTensor = [mpsGraph clampWithTensor:inputPlusThreeTensor
+                                                minValueTensor:zeroTensor
+                                                maxValueTensor:sixTensor
+                                                          name:nil];
+      outputTensor = [mpsGraph divisionWithPrimaryTensor:outputTensor secondaryTensor:sixTensor name:nil];
+      newCachedGraph->inputTensor_ = inputTensor;
+      newCachedGraph->outputTensor_ = outputTensor;
+    });
 
     Placeholder selfPlaceholder = Placeholder(cachedGraph->inputTensor_, self);
     Placeholder outputPlaceholder = Placeholder(cachedGraph->outputTensor_, result);
@@ -2052,55 +1631,41 @@
   if (grad_input.numel() == 0)
     return;
 
-  MPSGraphCache* cache_ = MPSGraphCache::getInstance();
-
   MPSStream* stream = getCurrentMPSStream();
 
   @autoreleasepool {
     string key = "hardsigmoid_backward_out_mps:" + getTensorsStringKey({self});
 
-    CachedGraph* cachedGraph = static_cast<CachedGraph*>(cache_->LookUp(key));
-    if (!cachedGraph) {
-      MPSCachedGraph* tmpCachedGraph = cache_->CreateCachedGraph(key, ^MPSCachedGraph*() {
-        CachedGraph* newCachedGraph = nil;
-
-        @autoreleasepool {
-          MPSGraph* mpsGraph = make_mps_graph();
-          newCachedGraph = new CachedGraph(mpsGraph);
-
-          MPSGraphTensor* inputTensor = mpsGraphRankedPlaceHolder(mpsGraph, self);
-          MPSGraphTensor* gradOutputTensor = mpsGraphRankedPlaceHolder(mpsGraph, grad_output);
-          MPSGraphTensor* zeroTensor = [mpsGraph constantWithScalar:0.0 shape:@[ @1 ] dataType:getMPSDataType(self)];
-          MPSGraphTensor* highTensor = [mpsGraph constantWithScalar:3.0 shape:@[ @1 ] dataType:getMPSDataType(self)];
-          MPSGraphTensor* lowTensor = [mpsGraph constantWithScalar:-3.0 shape:@[ @1 ] dataType:getMPSDataType(self)];
-          MPSGraphTensor* oneSixTensor = [mpsGraph constantWithScalar:1.0 / 6.0
-                                                                shape:@[ @1 ]
-                                                             dataType:getMPSDataType(self)];
-          MPSGraphTensor* inputLessThanHighPredicateTensor = [mpsGraph lessThanWithPrimaryTensor:inputTensor
-                                                                                 secondaryTensor:highTensor
-                                                                                            name:nil];
-          MPSGraphTensor* inputGreaterThanLowPredicateTensor = [mpsGraph greaterThanWithPrimaryTensor:inputTensor
-                                                                                      secondaryTensor:lowTensor
-                                                                                                 name:nil];
-          MPSGraphTensor* inIntervalTensor = [mpsGraph logicalANDWithPrimaryTensor:inputLessThanHighPredicateTensor
-                                                                   secondaryTensor:inputGreaterThanLowPredicateTensor
-                                                                              name:nil];
-          MPSGraphTensor* outputTensor = [mpsGraph multiplicationWithPrimaryTensor:gradOutputTensor
-                                                                   secondaryTensor:oneSixTensor
-                                                                              name:nil];
-
-          outputTensor = [mpsGraph selectWithPredicateTensor:inIntervalTensor
-                                         truePredicateTensor:outputTensor
-                                        falsePredicateTensor:zeroTensor
-                                                        name:nil];
-          newCachedGraph->inputTensor_ = inputTensor;
-          newCachedGraph->gradOutputTensor_ = gradOutputTensor;
-          newCachedGraph->gradInputTensor_ = outputTensor;
-        }
-        return newCachedGraph;
-      });
-      cachedGraph = static_cast<CachedGraph*>(tmpCachedGraph);
-    }
+    auto cachedGraph = LookUpOrCreateCachedGraph<CachedGraph>(key, [&](auto mpsGraph, auto newCachedGraph) {
+      MPSGraphTensor* inputTensor = mpsGraphRankedPlaceHolder(mpsGraph, self);
+      MPSGraphTensor* gradOutputTensor = mpsGraphRankedPlaceHolder(mpsGraph, grad_output);
+      MPSGraphTensor* zeroTensor = [mpsGraph constantWithScalar:0.0 shape:@[ @1 ] dataType:getMPSDataType(self)];
+      MPSGraphTensor* highTensor = [mpsGraph constantWithScalar:3.0 shape:@[ @1 ] dataType:getMPSDataType(self)];
+      MPSGraphTensor* lowTensor = [mpsGraph constantWithScalar:-3.0 shape:@[ @1 ] dataType:getMPSDataType(self)];
+      MPSGraphTensor* oneSixTensor = [mpsGraph constantWithScalar:1.0 / 6.0
+                                                            shape:@[ @1 ]
+                                                         dataType:getMPSDataType(self)];
+      MPSGraphTensor* inputLessThanHighPredicateTensor = [mpsGraph lessThanWithPrimaryTensor:inputTensor
+                                                                             secondaryTensor:highTensor
+                                                                                        name:nil];
+      MPSGraphTensor* inputGreaterThanLowPredicateTensor = [mpsGraph greaterThanWithPrimaryTensor:inputTensor
+                                                                                  secondaryTensor:lowTensor
+                                                                                             name:nil];
+      MPSGraphTensor* inIntervalTensor = [mpsGraph logicalANDWithPrimaryTensor:inputLessThanHighPredicateTensor
+                                                               secondaryTensor:inputGreaterThanLowPredicateTensor
+                                                                          name:nil];
+      MPSGraphTensor* outputTensor = [mpsGraph multiplicationWithPrimaryTensor:gradOutputTensor
+                                                               secondaryTensor:oneSixTensor
+                                                                          name:nil];
+
+      outputTensor = [mpsGraph selectWithPredicateTensor:inIntervalTensor
+                                     truePredicateTensor:outputTensor
+                                    falsePredicateTensor:zeroTensor
+                                                    name:nil];
+      newCachedGraph->inputTensor_ = inputTensor;
+      newCachedGraph->gradOutputTensor_ = gradOutputTensor;
+      newCachedGraph->gradInputTensor_ = outputTensor;
+    });
 
     Placeholder selfPlaceholder = Placeholder(cachedGraph->inputTensor_, self);
     Placeholder gradOutputPlaceholder = Placeholder(cachedGraph->gradOutputTensor_, grad_output);
@@ -2143,68 +1708,54 @@
   if (grad_input.numel() == 0)
     return grad_input;
 
-  MPSGraphCache* cache_ = MPSGraphCache::getInstance();
-
   MPSStream* stream = getCurrentMPSStream();
 
   @autoreleasepool {
     string key = "hardtanh_backward_out_mps:" + getTensorsStringKey({grad_output}) + ":" + to_string(min.to<double>()) +
         ":" + to_string(max.to<double>());
 
-    CachedGraph* cachedGraph = static_cast<CachedGraph*>(cache_->LookUp(key));
-    if (!cachedGraph) {
-      MPSCachedGraph* tmpCachedGraph = cache_->CreateCachedGraph(key, ^MPSCachedGraph*() {
-        CachedGraph* newCachedGraph = nil;
-
-        @autoreleasepool {
-          MPSGraph* mpsGraph = make_mps_graph();
-          newCachedGraph = new CachedGraph(mpsGraph);
-
-          MPSGraphTensor* gradOutputTensor = mpsGraphRankedPlaceHolder(mpsGraph, grad_output);
-          MPSGraphTensor* inputTensor = mpsGraphRankedPlaceHolder(mpsGraph, self);
-
-          // TODO: Compute gradient
-          MPSGraphTensor* unitTensor = [mpsGraph constantWithScalar:1.0f
-                                                              shape:@[ @1 ]
-                                                           dataType:getMPSDataType(grad_output)];
-          MPSGraphTensor* zeroTensor = [mpsGraph constantWithScalar:0.0f
-                                                              shape:@[ @1 ]
-                                                           dataType:getMPSDataType(grad_output)];
-          MPSGraphTensor* minTensor = [mpsGraph constantWithScalar:min.to<double>()
-                                                             shape:@[ @1 ]
-                                                          dataType:getMPSDataType(grad_output)];
-          MPSGraphTensor* maxTensor = [mpsGraph constantWithScalar:max.to<double>()
-                                                             shape:@[ @1 ]
-                                                          dataType:getMPSDataType(grad_output)];
-          MPSGraphTensor* greaterThanMaxPredicateTensor = [mpsGraph greaterThanWithPrimaryTensor:inputTensor
-                                                                                 secondaryTensor:maxTensor
-                                                                                            name:nil];
-          MPSGraphTensor* lesserThanMinPredicateTensor = [mpsGraph lessThanWithPrimaryTensor:inputTensor
-                                                                             secondaryTensor:minTensor
+    auto cachedGraph = LookUpOrCreateCachedGraph<CachedGraph>(key, [&](auto mpsGraph, auto newCachedGraph) {
+      MPSGraphTensor* gradOutputTensor = mpsGraphRankedPlaceHolder(mpsGraph, grad_output);
+      MPSGraphTensor* inputTensor = mpsGraphRankedPlaceHolder(mpsGraph, self);
+
+      // TODO: Compute gradient
+      MPSGraphTensor* unitTensor = [mpsGraph constantWithScalar:1.0f
+                                                          shape:@[ @1 ]
+                                                       dataType:getMPSDataType(grad_output)];
+      MPSGraphTensor* zeroTensor = [mpsGraph constantWithScalar:0.0f
+                                                          shape:@[ @1 ]
+                                                       dataType:getMPSDataType(grad_output)];
+      MPSGraphTensor* minTensor = [mpsGraph constantWithScalar:min.to<double>()
+                                                         shape:@[ @1 ]
+                                                      dataType:getMPSDataType(grad_output)];
+      MPSGraphTensor* maxTensor = [mpsGraph constantWithScalar:max.to<double>()
+                                                         shape:@[ @1 ]
+                                                      dataType:getMPSDataType(grad_output)];
+      MPSGraphTensor* greaterThanMaxPredicateTensor = [mpsGraph greaterThanWithPrimaryTensor:inputTensor
+                                                                             secondaryTensor:maxTensor
                                                                                         name:nil];
-          MPSGraphTensor* greaterThanMaxGradTensor = [mpsGraph selectWithPredicateTensor:greaterThanMaxPredicateTensor
-                                                                     truePredicateTensor:zeroTensor
-                                                                    falsePredicateTensor:unitTensor
+      MPSGraphTensor* lesserThanMinPredicateTensor = [mpsGraph lessThanWithPrimaryTensor:inputTensor
+                                                                         secondaryTensor:minTensor
                                                                                     name:nil];
-          MPSGraphTensor* lesserThanMinGradTensor = [mpsGraph selectWithPredicateTensor:lesserThanMinPredicateTensor
-                                                                    truePredicateTensor:zeroTensor
-                                                                   falsePredicateTensor:unitTensor
-                                                                                   name:nil];
-          MPSGraphTensor* gradTensor = [mpsGraph multiplicationWithPrimaryTensor:greaterThanMaxGradTensor
-                                                                 secondaryTensor:lesserThanMinGradTensor
-                                                                            name:nil];
-          MPSGraphTensor* gradInputTensor = [mpsGraph multiplicationWithPrimaryTensor:gradTensor
-                                                                      secondaryTensor:gradOutputTensor
-                                                                                 name:nil];
-
-          newCachedGraph->gradOutputTensor_ = gradOutputTensor;
-          newCachedGraph->inputTensor_ = inputTensor;
-          newCachedGraph->gradInputTensor_ = gradInputTensor;
-        }
-        return newCachedGraph;
-      });
-      cachedGraph = static_cast<CachedGraph*>(tmpCachedGraph);
-    }
+      MPSGraphTensor* greaterThanMaxGradTensor = [mpsGraph selectWithPredicateTensor:greaterThanMaxPredicateTensor
+                                                                 truePredicateTensor:zeroTensor
+                                                                falsePredicateTensor:unitTensor
+                                                                                name:nil];
+      MPSGraphTensor* lesserThanMinGradTensor = [mpsGraph selectWithPredicateTensor:lesserThanMinPredicateTensor
+                                                                truePredicateTensor:zeroTensor
+                                                               falsePredicateTensor:unitTensor
+                                                                               name:nil];
+      MPSGraphTensor* gradTensor = [mpsGraph multiplicationWithPrimaryTensor:greaterThanMaxGradTensor
+                                                             secondaryTensor:lesserThanMinGradTensor
+                                                                        name:nil];
+      MPSGraphTensor* gradInputTensor = [mpsGraph multiplicationWithPrimaryTensor:gradTensor
+                                                                  secondaryTensor:gradOutputTensor
+                                                                             name:nil];
+
+      newCachedGraph->gradOutputTensor_ = gradOutputTensor;
+      newCachedGraph->inputTensor_ = inputTensor;
+      newCachedGraph->gradInputTensor_ = gradInputTensor;
+    });
 
     Placeholder gradOutputPlaceholder = Placeholder(cachedGraph->gradOutputTensor_, grad_output);
     Placeholder selfPlaceholder = Placeholder(cachedGraph->inputTensor_, self);
@@ -2240,67 +1791,55 @@
     out = at::empty_like(output, MemoryFormat::Contiguous);
   }
 
-  MPSGraphCache* cache_ = MPSGraphCache::getInstance();
-
   MPSStream* stream = at::mps::getCurrentMPSStream();
 
   @autoreleasepool {
     string key = "hardswish_out_mps" + getTensorsStringKey({self});
-    CachedGraph* cachedGraph = static_cast<CachedGraph*>(cache_->LookUp(key));
-    if (!cachedGraph) {
-      MPSCachedGraph* tmpCachedGraph = cache_->CreateCachedGraph(key, ^MPSCachedGraph*() {
-        CachedGraph* newCachedGraph = nil;
-        @autoreleasepool {
-          MPSGraph* mpsGraph = make_mps_graph();
-          newCachedGraph = new CachedGraph(mpsGraph);
-          MPSGraphTensor* inputTensor = mpsGraphRankedPlaceHolder(mpsGraph, self);
-
-          MPSGraphTensor* zeroTensor = [mpsGraph constantWithScalar:0.0f shape:@[ @1 ] dataType:getMPSDataType(self)];
-
-          MPSGraphTensor* threeTensor = [mpsGraph constantWithScalar:3.0f shape:@[ @1 ] dataType:getMPSDataType(self)];
-
-          MPSGraphTensor* negativeThreeTensor = [mpsGraph constantWithScalar:-3.0f
-                                                                       shape:@[ @1 ]
-                                                                    dataType:getMPSDataType(self)];
-
-          MPSGraphTensor* sixTensor = [mpsGraph constantWithScalar:6.0f shape:@[ @1 ] dataType:getMPSDataType(self)];
-
-          MPSGraphTensor* lessThanMinPredicateTensor = [mpsGraph lessThanOrEqualToWithPrimaryTensor:inputTensor
-                                                                                    secondaryTensor:negativeThreeTensor
-                                                                                               name:nil];
-
-          MPSGraphTensor* lessThanMaxPredicateTensor = [mpsGraph lessThanWithPrimaryTensor:inputTensor
-                                                                           secondaryTensor:threeTensor
-                                                                                      name:nil];
-
-          MPSGraphTensor* inputPlusThreeTensor = [mpsGraph additionWithPrimaryTensor:inputTensor
-                                                                     secondaryTensor:threeTensor
-                                                                                name:nil];
-
-          MPSGraphTensor* inputDivSixTensor = [mpsGraph divisionWithPrimaryTensor:inputPlusThreeTensor
-                                                                  secondaryTensor:sixTensor
-                                                                             name:nil];
-
-          MPSGraphTensor* weightedTensor = [mpsGraph multiplicationWithPrimaryTensor:inputTensor
-                                                                     secondaryTensor:inputDivSixTensor
-                                                                                name:nil];
-
-          MPSGraphTensor* tempTensor = [mpsGraph selectWithPredicateTensor:lessThanMaxPredicateTensor
-                                                       truePredicateTensor:weightedTensor
-                                                      falsePredicateTensor:inputTensor
-                                                                      name:nil];
-
-          MPSGraphTensor* outputTensor = [mpsGraph selectWithPredicateTensor:lessThanMinPredicateTensor
-                                                         truePredicateTensor:zeroTensor
-                                                        falsePredicateTensor:tempTensor
-                                                                        name:nil];
-          newCachedGraph->inputTensor_ = inputTensor;
-          newCachedGraph->outputTensor_ = outputTensor;
-        }
-        return newCachedGraph;
-      });
-      cachedGraph = static_cast<CachedGraph*>(tmpCachedGraph);
-    }
+    auto cachedGraph = LookUpOrCreateCachedGraph<CachedGraph>(key, [&](auto mpsGraph, auto newCachedGraph) {
+      MPSGraphTensor* inputTensor = mpsGraphRankedPlaceHolder(mpsGraph, self);
+
+      MPSGraphTensor* zeroTensor = [mpsGraph constantWithScalar:0.0f shape:@[ @1 ] dataType:getMPSDataType(self)];
+
+      MPSGraphTensor* threeTensor = [mpsGraph constantWithScalar:3.0f shape:@[ @1 ] dataType:getMPSDataType(self)];
+
+      MPSGraphTensor* negativeThreeTensor = [mpsGraph constantWithScalar:-3.0f
+                                                                   shape:@[ @1 ]
+                                                                dataType:getMPSDataType(self)];
+
+      MPSGraphTensor* sixTensor = [mpsGraph constantWithScalar:6.0f shape:@[ @1 ] dataType:getMPSDataType(self)];
+
+      MPSGraphTensor* lessThanMinPredicateTensor = [mpsGraph lessThanOrEqualToWithPrimaryTensor:inputTensor
+                                                                                secondaryTensor:negativeThreeTensor
+                                                                                           name:nil];
+
+      MPSGraphTensor* lessThanMaxPredicateTensor = [mpsGraph lessThanWithPrimaryTensor:inputTensor
+                                                                       secondaryTensor:threeTensor
+                                                                                  name:nil];
+
+      MPSGraphTensor* inputPlusThreeTensor = [mpsGraph additionWithPrimaryTensor:inputTensor
+                                                                 secondaryTensor:threeTensor
+                                                                            name:nil];
+
+      MPSGraphTensor* inputDivSixTensor = [mpsGraph divisionWithPrimaryTensor:inputPlusThreeTensor
+                                                              secondaryTensor:sixTensor
+                                                                         name:nil];
+
+      MPSGraphTensor* weightedTensor = [mpsGraph multiplicationWithPrimaryTensor:inputTensor
+                                                                 secondaryTensor:inputDivSixTensor
+                                                                            name:nil];
+
+      MPSGraphTensor* tempTensor = [mpsGraph selectWithPredicateTensor:lessThanMaxPredicateTensor
+                                                   truePredicateTensor:weightedTensor
+                                                  falsePredicateTensor:inputTensor
+                                                                  name:nil];
+
+      MPSGraphTensor* outputTensor = [mpsGraph selectWithPredicateTensor:lessThanMinPredicateTensor
+                                                     truePredicateTensor:zeroTensor
+                                                    falsePredicateTensor:tempTensor
+                                                                    name:nil];
+      newCachedGraph->inputTensor_ = inputTensor;
+      newCachedGraph->outputTensor_ = outputTensor;
+    });
     Placeholder selfPlaceholder = Placeholder(cachedGraph->inputTensor_, self, nil, executeGatherOp);
     Placeholder outputPlaceholder =
         Placeholder(cachedGraph->outputTensor_, out.has_storage() ? out : output, nil, false);
@@ -2343,76 +1882,65 @@
     return grad_input;
   }
 
-  MPSGraphCache* cache_ = MPSGraphCache::getInstance();
-
   @autoreleasepool {
     string key = "hardswish_backward_mps" + getTensorsStringKey({self});
-    CachedGraph* cachedGraph = cache_->LookUpAs<CachedGraph>(key);
-    if (!cachedGraph) {
-      cachedGraph = cache_->CreateCachedGraphAs<CachedGraph>(key, ^MPSCachedGraph*() {
-        CachedGraph* newCachedGraph = nil;
-        @autoreleasepool {
-          MPSGraph* mpsGraph = make_mps_graph();
-          newCachedGraph = new CachedGraph(mpsGraph);
-          MPSGraphTensor* gradOutputTensor = mpsGraphRankedPlaceHolder(mpsGraph, grad_output);
-          MPSGraphTensor* inputTensor = mpsGraphRankedPlaceHolder(mpsGraph, self);
-
-          MPSGraphTensor* zeroTensor = [mpsGraph constantWithScalar:0.0f
-                                                              shape:@[ @1 ]
-                                                           dataType:getMPSDataType(grad_output)];
-
-          MPSGraphTensor* unitTensor = [mpsGraph constantWithScalar:1.0f
-                                                              shape:@[ @1 ]
-                                                           dataType:getMPSDataType(grad_output)];
-
-          MPSGraphTensor* threeTensor = [mpsGraph constantWithScalar:3.0f
-                                                               shape:@[ @1 ]
-                                                            dataType:getMPSDataType(grad_output)];
-
-          MPSGraphTensor* negativeThreeTensor = [mpsGraph constantWithScalar:-3.0f
-                                                                       shape:@[ @1 ]
-                                                                    dataType:getMPSDataType(grad_output)];
-
-          MPSGraphTensor* halfTensor = [mpsGraph constantWithScalar:0.5f
-                                                              shape:@[ @1 ]
-                                                           dataType:getMPSDataType(grad_output)];
-
-          MPSGraphTensor* tempTensor = [mpsGraph divisionWithPrimaryTensor:inputTensor
-                                                           secondaryTensor:threeTensor
+    auto cachedGraph = LookUpOrCreateCachedGraph<CachedGraph>(key, [&](auto mpsGraph, auto newCachedGraph) {
+      MPSGraphTensor* gradOutputTensor = mpsGraphRankedPlaceHolder(mpsGraph, grad_output);
+      MPSGraphTensor* inputTensor = mpsGraphRankedPlaceHolder(mpsGraph, self);
+
+      MPSGraphTensor* zeroTensor = [mpsGraph constantWithScalar:0.0f
+                                                          shape:@[ @1 ]
+                                                       dataType:getMPSDataType(grad_output)];
+
+      MPSGraphTensor* unitTensor = [mpsGraph constantWithScalar:1.0f
+                                                          shape:@[ @1 ]
+                                                       dataType:getMPSDataType(grad_output)];
+
+      MPSGraphTensor* threeTensor = [mpsGraph constantWithScalar:3.0f
+                                                           shape:@[ @1 ]
+                                                        dataType:getMPSDataType(grad_output)];
+
+      MPSGraphTensor* negativeThreeTensor = [mpsGraph constantWithScalar:-3.0f
+                                                                   shape:@[ @1 ]
+                                                                dataType:getMPSDataType(grad_output)];
+
+      MPSGraphTensor* halfTensor = [mpsGraph constantWithScalar:0.5f
+                                                          shape:@[ @1 ]
+                                                       dataType:getMPSDataType(grad_output)];
+
+      MPSGraphTensor* tempTensor = [mpsGraph divisionWithPrimaryTensor:inputTensor
+                                                       secondaryTensor:threeTensor
+                                                                  name:nil];
+
+      MPSGraphTensor* weightedTensor = [mpsGraph additionWithPrimaryTensor:tempTensor
+                                                           secondaryTensor:halfTensor
                                                                       name:nil];
 
-          MPSGraphTensor* weightedTensor = [mpsGraph additionWithPrimaryTensor:tempTensor
-                                                               secondaryTensor:halfTensor
-                                                                          name:nil];
-
-          MPSGraphTensor* lessThanMinPredicateTensor = [mpsGraph lessThanOrEqualToWithPrimaryTensor:inputTensor
-                                                                                    secondaryTensor:negativeThreeTensor
-                                                                                               name:nil];
-
-          MPSGraphTensor* lessThanMaxPredicateTensor = [mpsGraph lessThanWithPrimaryTensor:inputTensor
-                                                                           secondaryTensor:threeTensor
-                                                                                      name:nil];
-
-          MPSGraphTensor* lessThanMaxGradTensor = [mpsGraph selectWithPredicateTensor:lessThanMaxPredicateTensor
-                                                                  truePredicateTensor:weightedTensor
-                                                                 falsePredicateTensor:unitTensor
-                                                                                 name:nil];
-
-          MPSGraphTensor* gradTensor = [mpsGraph selectWithPredicateTensor:lessThanMinPredicateTensor
-                                                       truePredicateTensor:zeroTensor
-                                                      falsePredicateTensor:lessThanMaxGradTensor
-                                                                      name:nil];
-          MPSGraphTensor* gradInputTensor = [mpsGraph multiplicationWithPrimaryTensor:gradTensor
-                                                                      secondaryTensor:gradOutputTensor
-                                                                                 name:nil];
-
-          newCachedGraph->gradOutputTensor_ = gradOutputTensor;
-          newCachedGraph->inputTensor_ = inputTensor;
-          newCachedGraph->gradInputTensor_ = gradInputTensor;
-        }
-        return newCachedGraph;
-      });
-    }
+      MPSGraphTensor* lessThanMinPredicateTensor = [mpsGraph lessThanOrEqualToWithPrimaryTensor:inputTensor
+                                                                                secondaryTensor:negativeThreeTensor
+                                                                                           name:nil];
+
+      MPSGraphTensor* lessThanMaxPredicateTensor = [mpsGraph lessThanWithPrimaryTensor:inputTensor
+                                                                       secondaryTensor:threeTensor
+                                                                                  name:nil];
+
+      MPSGraphTensor* lessThanMaxGradTensor = [mpsGraph selectWithPredicateTensor:lessThanMaxPredicateTensor
+                                                              truePredicateTensor:weightedTensor
+                                                             falsePredicateTensor:unitTensor
+                                                                             name:nil];
+
+      MPSGraphTensor* gradTensor = [mpsGraph selectWithPredicateTensor:lessThanMinPredicateTensor
+                                                   truePredicateTensor:zeroTensor
+                                                  falsePredicateTensor:lessThanMaxGradTensor
+                                                                  name:nil];
+      MPSGraphTensor* gradInputTensor = [mpsGraph multiplicationWithPrimaryTensor:gradTensor
+                                                                  secondaryTensor:gradOutputTensor
+                                                                             name:nil];
+
+      newCachedGraph->gradOutputTensor_ = gradOutputTensor;
+      newCachedGraph->inputTensor_ = inputTensor;
+      newCachedGraph->gradInputTensor_ = gradInputTensor;
+    });
 
     Placeholder gradOutputPlaceholder = Placeholder(cachedGraph->gradOutputTensor_, grad_output);
     Placeholder selfPlaceholder = Placeholder(cachedGraph->inputTensor_, self);
