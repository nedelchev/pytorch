--- conflicted
+++ resolved
@@ -729,7 +729,7 @@
             aten_graph
         ), "Specifying a decomposition_table table or tracing mode is illegal without setting aten_graph=True"
     if pre_autograd:
-        assert aten_graph, 'pre_autograd=True can only be used when aten_graph=True'
+        assert aten_graph, "pre_autograd=True can only be used when aten_graph=True"
     f = innermost_fn(f)
 
     graph = None
@@ -877,22 +877,6 @@
             with torch.fx.traceback.preserve_node_meta():
                 return torch.fx.Interpreter(graph).run(*args)
 
-<<<<<<< HEAD
-        fake_tensor_mode = null_context()
-        for val in example_fake_inputs:
-            if isinstance(val, FakeTensor):
-                fake_tensor_mode = val.fake_mode
-                break
-
-        with enable_python_dispatcher(), fake_tensor_mode:
-            graph = make_fx(
-                graph_with_interpreter,
-                decomposition_table=decomposition_table,
-                tracing_mode="real",
-                pre_autograd=pre_autograd,
-                _allow_non_fake_inputs=True,
-            )(*example_fake_inputs)
-=======
         with enable_python_dispatcher(), fake_mode:
             try:
                 graph = make_fx(
@@ -900,11 +884,11 @@
                     decomposition_table=decomposition_table,
                     tracing_mode="real",
                     _allow_non_fake_inputs=True,
+                    pre_autograd=pre_autograd,
                 )(*example_fake_inputs)
             except CondOpArgsMismatchError as e:
                 # Wrap the internal error to the user-facing error
                 raise UserError(UserErrorType.DYNAMIC_CONTROL_FLOW, str(e))
->>>>>>> 2951c67b
 
     new_graph = ChangeInputOutputSignature(
         graph,
