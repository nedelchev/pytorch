import builtins
import collections
import enum
import importlib
import itertools
import logging
import math
import os
import re
import types
import weakref
from inspect import currentframe, getframeinfo
from typing import Any, Callable, Dict, List, Optional, Set, Tuple, Type, Union
from weakref import ReferenceType

import torch
import torch.utils._device

from torch._guards import (
    DuplicateInputs,
    Guard,
    GuardBuilderBase,
    GuardEnvExpr,
    GuardSource,
    Source,
)
from torch.fx.experimental.symbolic_shapes import is_concrete_int, SYMPY_INTERP

from . import config, convert_frame, mutation_guard
from .eval_frame import set_guard_error_hook, set_guard_fail_hook
from .exc import unimplemented
from .types import GuardedCode, GuardFail, GuardFn  # noqa: F401
from .utils import (
    dict_const_keys,
    dict_const_keys_repr,
    dict_param_key_ids,
    guard_failures,
    HAS_NUMPY,
    istype,
    np,
    orig_code_map,
    tensor_always_has_static_shape,
    tuple_iterator_getitem,
    tuple_iterator_len,
)

log = logging.getLogger(__name__)
TensorGuards = torch._C._dynamo.guards.TensorGuards
check_obj_id = torch._C._dynamo.guards.check_obj_id
check_type_id = torch._C._dynamo.guards.check_type_id


CLOSURE_VARS = collections.OrderedDict(
    [
        ("___check_type_id", check_type_id),
        ("___check_obj_id", check_obj_id),
        ("___is_grad_enabled", torch.is_grad_enabled),
        (
            "___are_deterministic_algorithms_enabled",
            torch.are_deterministic_algorithms_enabled,
        ),
        ("___odict_getitem", collections.OrderedDict.__getitem__),
        ("___dict_param_key_ids", dict_param_key_ids),
        ("___dict_const_keys", dict_const_keys),
        ("___tuple_iterator_len", tuple_iterator_len),
        ("___tuple_iterator_getitem", tuple_iterator_getitem),
        ("__math_isnan", math.isnan),
        ("inf", float("inf")),
        ("__load_module", lambda name: importlib.import_module(name)),
        ("utils_device", torch.utils._device),
        ("device", torch.device),
    ]
)


def strip_function_call(name):
    """
    "___odict_getitem(a, 1)" => "a"
    "a.layers[slice(2)][0]._xyz" ==> "a"
    "getattr(a.layers[slice(2)][0]._abc, '0')" ==> "a"
    "getattr(getattr(a.x[3], '0'), '3')" ==> "a"
    "a.layers[slice(None, -1, None)][0]._xyz" ==> "a"
    """
    # recursively find valid object name in fuction
    valid_name = re.compile("[A-Za-z_].*")
    curr = ""
    for char in name:
        if char in " (":
            curr = ""
        elif char in "),[]":
            if curr and curr != "None" and valid_name.match(curr):
                return strip_function_call(curr)
        else:
            curr += char

    return strip_getattr_getitem(name)


def strip_getattr_getitem(name):
    """
    "a[1]" => "a"
    "a.foo" => "a"
    """
    return re.split(r"[.\[]", name)[0]


class GuardBuilder(GuardBuilderBase):
    def __init__(
        self,
        id_ref: Callable[[Type[object]], str],
        source_ref: Callable[[Source], str],
        user_scope: Optional[Dict[str, object]],
        check_fn_manager: "CheckFunctionManager",
        *,
        local: bool,
    ):
        self.local = local
        self.id_ref = id_ref
        self.source_ref = source_ref
        if user_scope:
            scope = {"L" if local else "G": user_scope}
        else:
            scope = {"L" if local else "G": dict()}
        self.scope: Dict[str, Dict[str, object]] = scope
        self.scope["__builtins__"] = builtins.__dict__.copy()
        for (
            name,
            package_module,
        ) in torch.package.package_importer._package_imported_modules.items():
            name = name.replace(">", "_").replace("<", "_").replace(".", "_dot_")
            # Write the package module into the scope so that we can import it
            self.scope["__builtins__"][name] = package_module  # type: ignore[index]
            # Write the demangled name to the scope so that we can use it
            self.scope[name] = package_module

        self.argnames: List[str] = []
        # Code is python expression strings generated for each guard
        self.code: List[str] = []
        # shape_env_code is only used by local_builder and is used for
        # shape env code.  This exists only because we need to make sure
        # shape env guards get run after tensor match guards (since the
        # tensor match guards make sure we actually have tensors)
        self.shape_env_code: List[str] = []

        # [Note - On Eager Tensor Guards]
        # Most of the time, we generate Python code in a guard to directly
        # check various properties.  However, tensors are a bit special;
        # it is too slow to check their properties one-by-one in Python.
        # Instead, there is a C++ function TensorGuards.check which takes
        # all of the tensor arguments and checks them all against compile-time
        # examples entirely in C++.  Thus, every time we process a
        # TENSOR_MATCH guard, we just add another entry to
        # tensor_check_names/tensor_check_examples, saying "for this local,
        # check it against this example", and it all ends up getting
        # swept up into a single call to ___check_tensors.  Invariant:
        # len(tensor_check_names) == len(tensor_check_examples).
        self.tensor_check_names: List[str] = []
        self.tensor_check_examples: List[torch.Tensor] = []

        self.check_fn_manager: CheckFunctionManager = check_fn_manager

    # Warning: use this with care!  This lets you access what the current
    # value of the value you are guarding on is.  You probably don't want
    # to actually durably save this value though (because it's specific
    # to this frame!)  Instead, you should be reading out some property
    # (like its type) which is what you permanently install into the
    # guard code.
    def get(self, name: str) -> Any:
        return eval(name, self.scope, CLOSURE_VARS)

    # Registers the usage of the source name referenced by the
    # string (or stored in the Guard) as being guarded upon.  It's important
    # to call this before generating some code that makes use of 'guard',
    # because without this call, we won't actually bind the variable
    # you reference in the actual guard closure (oops!)
    def arg_ref(self, guard: Union[str, Guard]) -> str:
        name: str
        if isinstance(guard, str):
            name = guard
        else:
            name = guard.name
        base = strip_getattr_getitem(strip_function_call(name))
        if base not in self.argnames:
            if re.match(r"[a-zA-Z0-9_]+", base):
                if re.match(r"^\d+$", base):
                    log.warning("invalid var name: %s", guard)
                self.argnames.append(base)

        return name

    def TYPE_MATCH(self, guard: Guard):
        # ___check_type_id is same as `id(type(x)) == y`
        t = type(self.get(guard.name))
        obj_id = self.id_ref(t)
        code = f"___check_type_id({self.arg_ref(guard)}, {obj_id})"
        self._produce_guard_code(guard, [code])

    def BOOL_FALSE(self, guard: Guard):
        # Guard on the runtime value being 'False',
        # can be faster than seemingly equivalent checks like DICT_KEYS for empty dict
        #
        # WARNING: this guard is not safe to use generally.  It only works if the runtime
        # value is of a type that supports bool(), and some types e.g. Tensor do not.
        # Only use this guard in cases you can guarantee the runtime type will be friendly.
        # (e.g. Specialized NNModule with mutation protection via setattr)
        #
        # Why not simply check the runtime type inside this guard?  It's slow enough to defeat
        # the purpose of using this guard, which itself is supposed to be a faster alternative
        # to DICT_KEYS.
        ref = self.arg_ref(guard)
        code = f"not {ref}"
        self._produce_guard_code(guard, [code])

    def ID_MATCH(self, guard: Guard):
        # ___check_obj_id is same as `id(x) == y`
        m = re.match(r"^type\((.+)\)$", guard.name)
        if m:
            # optional optimization to produce cleaner/faster guard code
            return self.TYPE_MATCH(
                Guard(m.group(1), guard.source, GuardBuilder.TYPE_MATCH)
            )

        code = f"___check_obj_id({self.arg_ref(guard)}, {self.id_ref(self.get(guard.name))})"
        self._produce_guard_code(guard, [code])

    def NAME_MATCH(self, guard: Guard):
        obj = self.get(guard.name)
        code = f"{self.arg_ref(guard)}.__name__ == '{obj.__name__}'"
        self._produce_guard_code(guard, [code])

    def HASATTR(self, guard: Guard):
        m = re.match(r"^(.*)[.]([a-zA-Z0-9_]+)$", guard.name)
        assert m, f"invalid hasattr check {guard.name}"
        base, attr = m.group(1, 2)
        ref = self.arg_ref(base)
        val = hasattr(self.get(base), attr)
        code = None
        if val:
            code = f"hasattr({ref}, {attr!r})"
        else:
            code = f"not hasattr({ref}, {attr!r})"

        self._produce_guard_code(guard, [code], provided_guarded_object=self.get(base))

    def EQUALS_MATCH(self, guard: Guard):
        ref = self.arg_ref(guard)
        val = self.get(guard.name)
        t = type(val)
        np_types = (
            (
                np.int8,
                np.int16,
                np.int32,
                np.int64,
                np.uint8,
                np.uint16,
                np.uint32,
                np.uint64,
                np.float16,
                np.float32,
                np.float64,
            )
            if HAS_NUMPY
            else ()
        )
        ok_types = (
            int,
            float,
            bool,
            type(None),
            str,
            type,
            list,
            tuple,
            set,
            slice,
            frozenset,
            range,
            torch.Size,
            torch.device,
            torch.dtype,
            *np_types,
        )
        if istype(val, dict):
            assert all(
                istype(x, ok_types) for x in itertools.chain(val.keys(), val.values())
            )
        else:
            assert istype(
                val,
                ok_types,
            ), t.__name__

        if istype(val, (torch.device, torch.dtype)):
            # TODO(jansel): is this slow? perhaps optimize it
            code = [f"str({ref}) == {str(val)!r}"]
            self._produce_guard_code(guard, code)
            return

        # Special case for nan because float("nan") == float("nan") evaluates to False
        if istype(val, float) and math.isnan(val):
            code = list()
            code.append(f"___check_type_id({ref}, {self.id_ref(t)})")
            code.append(f"__math_isnan({ref})")
            self._produce_guard_code(guard, code)
            return

        code = list()

        # If matching equality against list/tuple, we must also check that
        # the internal types match.  (TODO: what about nested lists?)
        if istype(val, (list, tuple)):
            # NB: LIST_LENGTH takes care of the outer __check_type_id test
            self.LIST_LENGTH(guard)

            for idx, elem in enumerate(val):
                code.append(
                    f"___check_type_id({ref}[{idx}], {self.id_ref(type(elem))})"
                )
        else:
            # Add type check to prevent equality check between tensor and non-tensor.
            code.append(f"___check_type_id({ref}, {self.id_ref(t)})")

        if istype(val, torch.Size):
            val = tuple(val)

        # TODO: It feels like it would be better to just implement our own
        # equality test in C that handles all of the necessary type checking
        # and NaN tests
        code.append(f"{ref} == {val!r}")
        self._produce_guard_code(guard, code)

    def CONSTANT_MATCH(self, guard: Guard):
        val = self.get(guard.name)
        if istype(val, (bool, type(None))):
            self.ID_MATCH(guard)
        else:
            self.EQUALS_MATCH(guard)

    def NN_MODULE(self, guard: Guard):
        self.ID_MATCH(guard)
        ref = self.arg_ref(guard)
        val = self.get(guard.name)

        def setup_guard():
            assert istype(val.training, bool)
            self.code.append(f"{ref}.training == {val.training}")

        if hasattr(val, "training"):
            # There are cases where a monkeypatched object has a guard made between __new__ and __init__
            setup_guard()
        else:
            unimplemented(f"Guard setup for uninitialized class {type(val)}")

    def FUNCTION_MATCH(self, guard: Guard):
        """things like torch.add and user defined functions"""
        if guard.is_local():
            return self.ID_MATCH(guard)

    def BUILTIN_MATCH(self, guard: Guard):
        return self.FUNCTION_MATCH(guard)

    def PYMODULE_MATCH(self, guard: Guard):
        return self.FUNCTION_MATCH(guard)

    def LIST_LENGTH(self, guard):
        ref = self.arg_ref(guard)
        value = self.get(guard.name)
        t = type(value)

        code = list()
        code.append(f"___check_type_id({ref}, {self.id_ref(t)})")
        code.append(f"len({ref}) == {len(value)}")

        self._produce_guard_code(guard, code)

    def TUPLE_ITERATOR_LEN(self, guard):
        ref = self.arg_ref(guard)
        value = self.get(guard.name)
        t = type(value)

        code = list()
        code.append(f"___check_type_id({ref}, {self.id_ref(t)})")
        code.append(f"___tuple_iterator_len({ref}) == {tuple_iterator_len(value)}")

        self._produce_guard_code(guard, code)

    def DICT_KEYS(self, guard):
        ref = self.arg_ref(guard)
        value = self.get(guard.name)
        t = type(value)

        code = list()
        code.append(f"___check_type_id({ref}, {self.id_ref(t)})")
        param_key_ids = set(dict_param_key_ids(value))
        const_keys = set(dict_const_keys(value))
        const_keys_repr = dict_const_keys_repr(const_keys, local=self.local)
        if param_key_ids:
            code.append(f"___dict_param_key_ids({ref}) == {param_key_ids!r}")
            code.append(f"___dict_const_keys({ref}) == {const_keys_repr}")
        else:
            code.append(f"set({ref}.keys()) == {const_keys_repr}")

        self._produce_guard_code(guard, code)

    def WEAKREF_ALIVE(self, guard):
        self._produce_guard_code(guard, [f"{self.arg_ref(guard)} is not None"])

    def NN_MODULE_PARAM_NAMES(self, guard):
        ref = self.arg_ref(guard)
        value = self.get(guard.name)
        t = type(value)
        keys = {k for k, v in value.named_parameters()}

        code = list()
        code.append(f"___check_type_id({ref}, {self.id_ref(t)})")
        code.append(f"{{k for k, v in {ref}.named_parameters()}} == {keys!r}")

        self._produce_guard_code(guard, code)

    def ODICT_KEYS(self, guard):
        """OrderedDict keys match"""
        ref = self.arg_ref(guard)
        value = self.get(guard.name)
        t = type(value)

        code = list()
        code.append(f"___check_type_id({ref}, {self.id_ref(t)})")
        code.append(f"str({ref}.keys()) == {str(value.keys())!r}")

        self._produce_guard_code(guard, code)

    def OBJECT_MUTATION(self, guard: Guard):
        mutation_guard.watch(self.get(guard.name), self.check_fn_manager)

    def GRAD_MODE(self, guard: Guard):
        """Guard on the initial grad state"""
        assert guard.name == ""
        assert guard.source is GuardSource.GLOBAL
        code = None
        if convert_frame.initial_grad_state:
            code = "___is_grad_enabled()"
        else:
            code = "not ___is_grad_enabled()"
        self._produce_guard_code(guard, [code])

    def DETERMINISTIC_ALGORITHMS(self, guard: Guard):
        """Guard on the initial determinism algorithms state"""
        assert guard.source is GuardSource.GLOBAL
        code = None
        if convert_frame.initial_deterministic_algorithms_state:
            code = "___are_deterministic_algorithms_enabled()"
        else:
            code = "not ___are_deterministic_algorithms_enabled()"
        self._produce_guard_code(guard, [code])

    def DEFAULT_DEVICE(self, guard: Guard):
        """Guard on CURRENT_DEVICE per torch.utils._device"""
        assert guard.source is GuardSource.GLOBAL
        import torch.utils._device as m

        self._produce_guard_code(
            guard, [f"utils_device.CURRENT_DEVICE == {m.CURRENT_DEVICE!r}"]
        )

    def SHAPE_ENV(self, guard: Guard):
        # Let's handle ShapeEnv guards.  To do this, we will resolve
        # shape variables to sources from tracked_fakes.  This must happen after
        # tensor checks.
        assert guard.name == ""
        output_graph = self.check_fn_manager.output_graph
        # NB: self.output_graph can be None in the debug_nops tests
        fs = output_graph.tracked_fakes
        constraint_inputs = [a.constraint_dims for a in fs]
        guards = output_graph.shape_env.produce_guards(
            [a.fake for a in fs],
            [a.source for a in fs],
            constraint_inputs=constraint_inputs,
            source_ref=self.source_ref,
            # Export keeps static.
            ignore_static=(not self.check_fn_manager.output_graph.export),
        )
        output_graph.shape_env.freeze()
        for shape_guard in guards:
            self._produce_guard_code(guard, [shape_guard], shape_env=True)

    def TENSOR_MATCH(self, guard: Guard):
        if guard.is_nn_module():
            self.ID_MATCH(guard)
        else:
            value = self.get(guard.name)
            assert isinstance(value, torch.Tensor)
            tensor_name = self.arg_ref(guard)
            # [Note - On Export Tensor Guards]
            #
            # In eager mode, tensor guards are evaluated through C++, in guards.cpp
            # see [Note - On Eager Tensor Guards] for more info.
            #
            # In export mode, we instead maintain parallel logic between C++ and python
            # here, with an exception of checking the dispatch key - with the idea that a dispatch key
            # is an entirely runtime notion that would make no sense to keep in an exported graph.
            #
            # Now, this idea is okay, but to paraphrase @ezyang, this mental model is sufficient for now, although
            # not entirely true.
            # For example, suppose one of the input tensors had the negative dispatch key.
            # You should end up with a graph that is specialized for tensors that have a negative dispatch key.
            # If you allow a Tensor that does NOT have this bit set, you will accidentally run it "as if" it were negated.
            # Now, negative key only shows up for complex numbers, and most likely, the exported to target doesn't
            # support this feature at all, but the point stands that :some: tensor state only shows up on dispatch key.
            # TODO(voz): Either populate a dispatch_key check into the guards, or error on users passing in an unsupported
            # subset of keys during export.
            #
            # The list of tensor fields and calls we care about can be found in `terms` below.
            # TODO(voz): We are missing storage offset in all our tensor guards?
            code: List[str] = list()
            if self.check_fn_manager.output_graph.export:
                self.TYPE_MATCH(guard)
                terms = [
                    "dtype",
                    "device.type",
                    "device.index",
                    "requires_grad",
                    "ndimension()",
                ]
                if not config.dynamic_shapes:
                    terms.append("stride()")
                    # We need to do this to avoid the torch.Size type in guards
                    code.append(f"{tensor_name}.shape == {tuple(value.shape)}")

                for term in terms:
                    real_value = self.get(tensor_name + "." + term)
                    code.append(f"{tensor_name}.{term} == {real_value}")
            else:
                self.tensor_check_names.append(tensor_name)
                self.tensor_check_examples.append(value)

            # A frame is valid for reuse with dynamic dimensions if the new dynamic dimensions are a
            # strict subset of the old.
            #
            # The logic here is as follows:
            #
            # Every mark_dynamic directive is a user-knows-best command, which can incur a raise at tracing
            # time if we find guards that run counter to the user directive.
            # If compiling a frame with explicit dynamic dims X could cause an exception, we MUST NOT skip compiling.
            #
            # If the frame is compiled with any marked dynamic indices, let's call that set of indices X.
            # When we evaluated inputs against the guards, given the same tensor with potentially new dynamic indices,
            # let's call that set Y.
            #
            # When X is a strict subset of Y, the potential new raises introduced during compilation are a strict subset
            # of the raises we
            # could have encountered. The frame compiled under Y is safe to reuse with X.
            # When X is not a strict subset of Y, the non-overlapping new elements of X may cause new raises, and the
            # frame is no longer fit for reuse.
            #
            # This is the case because any newly introduced mark_dynamic directives have a chance of
            # raising, failing compilation. Any existing mark_dynamic indices that we lost are safe to lose
            # as all it means is that we have gotten rid of a user directive which could incur a raise at compile time.
            # In the case of when there is no Y, that is, there are no dynamic indices marked at all, the frame is safe
            # to reuse
            # as an empty set is a safe degeneration - that is, a strictly static tensor is always valid for a frame
            # compiled with that same
            # tensor + more onerous user directives.
            assert guard.source is not None
            static, reason = tensor_always_has_static_shape(
                value, is_tensor=True, guard_source=guard.source
            )
            if not static:
                if hasattr(value, "_dynamo_dynamic_indices"):
                    code.append(
                        f"(({tensor_name}._dynamo_dynamic_indices.issubset({value._dynamo_dynamic_indices})) if hasattr({tensor_name}, '_dynamo_dynamic_indices') else True)"  # noqa: B950
                    )
                # In the case of us not having any dynamic dimension indices, we compiled the frame with no chance of
                # raising for this specific tensor - and any inputs with more dynamic user directives specified must be recompiled.
                else:
                    code.append(
                        f"hasattr({tensor_name}, '_dynamo_dynamic_indices') == False"
                    )
            if len(code) > 0:
                self._produce_guard_code(guard, code)

    # A util that appends guarded code, or, in the case of export, adds data onto guards
    def _produce_guard_code(
        self, guard, code_list, provided_guarded_object=None, shape_env=False
    ):
        # WARNING: It is important that cur_frame/caller do NOT stay in
        # the current frame, because they will keep things live longer
        # than they should.  See TestMisc.test_release_module_memory
        cur_frame = currentframe()
        assert cur_frame is not None
        caller = cur_frame.f_back
        del cur_frame
        assert caller is not None
        func_name = getframeinfo(caller)[2]
        del caller
        # We use func_name for export, so might as well get a nice defensive check out of it
        assert func_name in dir(
            self.__class__
        ), f"_produce_guard_code must be called from inside GuardedCode. Called from {func_name}"

        if shape_env:
            self.shape_env_code.extend(code_list)
        else:
            self.code.extend(code_list)

        # Not all guards have names, some can be installed globally (see asserts on HAS_GRAD)
        if provided_guarded_object is None:
            name_valid = guard.name is not None and guard.name != ""

            guarded_object = self.get(guard.name) if name_valid else None
        else:
            guarded_object = provided_guarded_object

        guarded_object_type = (
            weakref.ref(type(guarded_object)) if guarded_object is not None else None
        )
        obj_ref = None
        # Not necessary to have weakref for Enum type, but there is a bug that
        # makes hasattr(guarded_object.__class__, "__weakref__") return True.
        if hasattr(guarded_object.__class__, "__weakref__") and not isinstance(
            guarded_object, enum.Enum
        ):
            obj_ref = weakref.ref(guarded_object)

        guard.set_export_info(
            func_name,
            guarded_object_type,
            code_list,
            obj_ref,
        )


# NB: Naively, you'd expect this to only be a function that produces
# the callable that constitutes the guard.  However, there is some
# delicate handling for invalidating this check function when the
# locals/globals get invalidated, so there's some extra state
# we have to hold in this manager class.
#
# TODO: this object has reference cycle with itself, via check_fn which
# references back to CheckFunction via ___guarded_code in closure_vars.
# Ideally, there shouldn't be any ref cycle so that guards are
# promptly disposed of.
class CheckFunctionManager:
    def __init__(
        self,
        output_graph=None,
        f_locals: Optional[Dict[str, object]] = None,
        f_globals: Optional[Dict[str, object]] = None,
        guard_fail_fn: Optional[Callable[[Tuple[str, str]], None]] = None,
    ):
        guards = output_graph.guards if output_graph else None
        self.valid = True
        self._weakrefs: List["ReferenceType[object]"] = []
        self._seen_ids: Set[int] = set()
        self.output_graph = output_graph

        # Note: right overrides left
        def combine_scopes(left, right):
            if left is None:
                return right

            if right is None:
                return left

            return {**left, **right}

        def source_ref(source):
            guard_source = source.guard_source()
            if guard_source is GuardSource.CONSTANT:
                # No need to track constants
                return source.name()
            builder = guard_source.select(w_local(), w_global())
            assert builder is not None
            return builder.arg_ref(source.name())

        local_builder = GuardBuilder(
            self.id_ref,
            source_ref,
            combine_scopes(f_globals, f_locals),
            self,
            local=True,
        )
        global_builder = GuardBuilder(
            self.id_ref, source_ref, f_globals, self, local=False
        )
        # We need to transplant a copy here, because some guards
        # might get a cross ref between local and global, like L['mod_name'][G['some_key']]
        # the inverse is illegal.
        if "G" in global_builder.scope:
            local_builder.scope["G"] = global_builder.scope["G"]
        # source_ref can cause a cycle, make sure we break it with weakref
        w_local = weakref.ref(local_builder)
        w_global = weakref.ref(global_builder)
        for guard in sorted(guards or [], key=Guard.sort_key):
            if (
                not config.guard_nn_modules
                and guard.is_nn_module()
                # Default func args must be guarded on.
                # TODO: we could make use of 'DefaultsSource' and offer a .guard.is_defaults() API
                and "__defaults__" not in guard.name
                and "__kwdefaults__" not in guard.name
                and (config.skip_nnmodule_hook_guards or "hooks" not in guard.name)
            ):
                continue
            guard.create(local_builder, global_builder)
        self.check_fn = self.compile_check_fn(
            local_builder, global_builder, guards, guard_fail_fn
        )
        self._seen_ids.clear()

    def compile_check_fn(
        self, local_builder, global_builder, guards_out, guard_fail_fn
    ):
        assert not (set(local_builder.argnames) & set(global_builder.argnames))
        # see parallel handling of ".0" / "___implicit0" in _eval_frame.c
        largs = local_builder.argnames
        largs += ["**___kwargs_ignored"]
        args = ",".join(largs)

        code_parts = (
            ["___guarded_code.valid"] + local_builder.code + global_builder.code
        )
        # TODO(whc) maybe only the 'check_tensors' one is ambiguous? if so we can be less general..
        verbose_code_parts = (
            ["___guarded_code.valid"] + local_builder.code + global_builder.code
        )

        tensor_check_names = (
            local_builder.tensor_check_names + global_builder.tensor_check_names
        )

        check_tensors_fn = None
        check_tensors_verbose_fn = None
        if tensor_check_names:
            assert (
                not self.output_graph.export
            ), "Illegal to set tensor_check_names in export."
            tensor_check_examples = (
                local_builder.tensor_check_examples
                + global_builder.tensor_check_examples
            )
            dynamic_dims_sizes = None
            dynamic_dims_strides = None
            if config.dynamic_shapes:

                def convert(size_or_stride):
                    converted: List[Optional[int]] = []
                    for dim in size_or_stride:
                        if is_concrete_int(dim):
                            converted.append(int(dim))
                        else:
                            converted.append(None)
                    return converted

                dynamic_dims_sizes = [
                    convert(
                        self.output_graph.tracing_context.fake_mode.from_tensor(
<<<<<<< HEAD
                            t,
                            memoized_only=True,
=======
                            t
>>>>>>> a1633b17
                        ).size()
                    )
                    for t in tensor_check_examples
                ]
                dynamic_dims_strides = [
                    convert(
                        self.output_graph.tracing_context.fake_mode.from_tensor(
<<<<<<< HEAD
                            t,
                            memoized_only=True,
=======
                            t
>>>>>>> a1633b17
                        ).stride()
                    )
                    for t in tensor_check_examples
                ]

            tensor_guards = TensorGuards(
                *tensor_check_examples,
                dynamic_dims_sizes=dynamic_dims_sizes,
                dynamic_dims_strides=dynamic_dims_strides,
            )
            check_tensors_fn = tensor_guards.check
            check_tensors_verbose_fn = tensor_guards.check_verbose
            code_parts.append(f"___check_tensors({', '.join(tensor_check_names)})")
            verbose_args = ", ".join(
                tensor_check_names + ["tensor_check_names=tensor_check_names"]
            )
            verbose_code_parts.append(f"___check_tensors_verbose({verbose_args})")

        aotautograd_guards: List[GuardEnvExpr] = (
            self.output_graph.tracing_context.guards_context.aotautograd_guards
            if self.output_graph
            else []
        )
        for guard in aotautograd_guards:
            if isinstance(guard, DuplicateInputs):
                source_a = guard.input_source_a
                source_b = guard.input_source_b
                code_part = f"{source_a.name()} is {source_b.name()}"
                code_parts.append(code_part)
                verbose_code_parts.append(code_part)
            else:
                raise RuntimeError(f"Unknown GuardEnvExpr: {guard}")

        code_parts.extend(local_builder.shape_env_code)
        verbose_code_parts.extend(local_builder.shape_env_code)
        assert not global_builder.shape_env_code

        code = " and ".join(unique(code_parts))
        closure_vars = collections.OrderedDict(
            [
                ("___guarded_code", self),
                ("___check_tensors", check_tensors_fn),
                ("___check_tensors_verbose", check_tensors_verbose_fn),
                ("tensor_check_names", tensor_check_names),
            ]
            + list(SYMPY_INTERP.items())
        )
        closure_vars.update(CLOSURE_VARS)
        py_code = f"""\
def ___make_guard_fn({','.join(closure_vars.keys())}):
    return lambda L: {code}
"""
        if os.environ.get("TORCHDYNAMO_PRINT_GUARDS", None) == "1":
            print("GUARDS", code)
        set_guard_fail_hook(guard_fail_hook)
        out: Dict[str, Any] = dict()
        exec(py_code, global_builder.scope, out)
        guard_fn = out["___make_guard_fn"](*closure_vars.values())
        guard_fn.closure_vars = closure_vars
        # TODO(whc) maybe '.code_parts' was only kept around for the guard callback? so we don't need both
        guard_fn.args = largs
        guard_fn.code_parts = code_parts
        guard_fn.verbose_code_parts = verbose_code_parts
        # Grab only G, but preserve "G" because guards access it as "G"
        guard_fn.global_scope = {"G": global_builder.scope["G"]}
        guard_fn.guard_fail_fn = guard_fail_fn
        return guard_fn

    def invalidate(self, ref):
        # A weakref is no longer valid, self.check_fn should return false
        self.valid = False

    def id_ref(self, obj):
        """add a weakref, return the id"""
        try:
            if id(obj) not in self._seen_ids:
                self._weakrefs.append(weakref.ref(obj, self.invalidate))
                self._seen_ids.add(id(obj))
        except TypeError:
            pass  # cannot weakref bool object
        return id(obj)


stashed_first_fail_reason = None


def guard_fail_hook(
    guard_fn: GuardFn,
    code: types.CodeType,
    f_locals: Dict[str, object],
    index: int,
    last: bool,
) -> None:
    """
    called whenever a guard fails.
    """
    first = index == 0
    global stashed_first_fail_reason
    # Don't waste time computing the fail reason for guards we aren't going to report out.
    if not guard_fn.guard_fail_fn and not (first or last):
        return
    scope = {"L": f_locals, "G": guard_fn.global_scope["G"]}
    scope.update(guard_fn.closure_vars)
    reason = None
    for part in guard_fn.verbose_code_parts:
        fail_reason = eval(part, guard_fn.global_scope, scope)
        # TODO(whc) hacky for now as not every 'part' in guard_fn.verbose_code_parts
        # is updated to return a string explaining the failure.
        if isinstance(fail_reason, str):
            reason = fail_reason
            break
        elif isinstance(fail_reason, bool) and not fail_reason:
            reason = part
            break

    if first:
        stashed_first_fail_reason = reason

    if not last:
        return

    # Technically, we're failing our last guard, which is our oldest guard due to the
    # eval_frame.c logic that moves newest frames to head, but for logging purposes
    # it's more useful to see the 'first' failure (if we never got a hit) since it's
    # likely not yet been logged as a failure reason in a case of repeating failures.
    assert stashed_first_fail_reason
    guard_failures[orig_code_map[code]].append(stashed_first_fail_reason)
    stashed_first_fail_reason = None

    # TODO should we GuardFail our stashed_first_fail_reason too?
    try:
        if guard_fn.guard_fail_fn is not None:
            guard_fn.guard_fail_fn(
                GuardFail(reason or "unknown reason", orig_code_map[code])
            )
    except Exception as e:
        log.error(
            "Failure in guard_fail_fn callback - raising here will cause a NULL Error on guard eval",
            exc_info=True,
        )


def guard_error_hook(
    guard_fn: GuardFn,
    code: types.CodeType,
    f_locals: Dict[str, object],
    index: int,
    last: bool,
):
    print(
        f"ERROR RUNNING GUARDS {code.co_name} {code.co_filename}:{code.co_firstlineno}"
    )
    # TODO: If we passed in the exception here, we could get a precise
    # column number of which subexpression failed.  But that would also
    # require us to have the TRUE code that was eval'ed, not a shoddy
    # reconstruction (like is done here)
    print("lambda " + ", ".join(guard_fn.args) + ":")
    print(" ", " and\n  ".join(guard_fn.code_parts))


set_guard_error_hook(guard_error_hook)


def unique(seq):
    seen = set()
    for x in seq:
        if x not in seen:
            yield x
            seen.add(x)<|MERGE_RESOLUTION|>--- conflicted
+++ resolved
@@ -755,12 +755,8 @@
                 dynamic_dims_sizes = [
                     convert(
                         self.output_graph.tracing_context.fake_mode.from_tensor(
-<<<<<<< HEAD
                             t,
                             memoized_only=True,
-=======
-                            t
->>>>>>> a1633b17
                         ).size()
                     )
                     for t in tensor_check_examples
@@ -768,12 +764,8 @@
                 dynamic_dims_strides = [
                     convert(
                         self.output_graph.tracing_context.fake_mode.from_tensor(
-<<<<<<< HEAD
                             t,
                             memoized_only=True,
-=======
-                            t
->>>>>>> a1633b17
                         ).stride()
                     )
                     for t in tensor_check_examples
