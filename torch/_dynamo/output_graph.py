--- conflicted
+++ resolved
@@ -206,9 +206,6 @@
     def fake_mode(self):
         return self.root_tx.fake_mode
 
-<<<<<<< HEAD
-    def copy_graphstate(self) -> OutputGraphState:
-=======
     def push_tx(self, tx):
         self._current_tx.append(tx)
 
@@ -219,8 +216,7 @@
     def current_tx(self):
         return self.root_tx if not self._current_tx else self._current_tx[-1]
 
-    def copy_graphstate(self):
->>>>>>> c6942dbb
+    def copy_graphstate(self) -> OutputGraphState:
         """Create a checkpoint of the current state by copying everything"""
         assert self.nn_modules is not None
         state = OutputGraphState(
@@ -698,11 +694,6 @@
         name=None,
         type_expr=None,
         proxy_factory_fn=None,
-<<<<<<< HEAD
-        *,
-        current_tx=None,
-=======
->>>>>>> c6942dbb
     ):
         rv = super().create_proxy(
             kind, target, args, kwargs, name, type_expr, proxy_factory_fn
