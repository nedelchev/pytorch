import collections
import contextlib
import dataclasses
import functools
import itertools
import logging
import math
import operator
from typing import Dict, List, Set

import sympy

import torch

import torch._logging
from ..._dynamo import config as dynamo_config
from .. import config, ir, scheduler
from ..codecache import get_code_path
from ..ir import ReductionHint
from ..optimize_indexing import indexing_dtype_strength_reduction
from ..utils import (
    get_fused_kernel_name,
    get_kernel_metadata,
    instance_descriptor,
    next_power_of_2,
    sympy_product,
    sympy_subs,
    sympy_symbol,
    unique,
)
from ..virtualized import ops, V

from .common import (
    CSEVariable,
    DeferredLine,
    free_symbol_startswith,
    IndentedBuffer,
    index_prevent_reordering,
    Kernel,
    OpOverrides,
    PythonPrinter,
    SizeArg,
    TensorArg,
)

log = logging.getLogger(__name__)
schedule_log = torch._logging.getArtifactLogger(__name__, "schedule")


def signature_of(arg):
    from triton.runtime.jit import JITFunction

    if isinstance(arg, TensorArg):
        tye = JITFunction._type_of(arg.dtype)
        if V.graph.is_unspec_arg(arg.buffer):
            # had unwrapped 0d tensor as scalar
            new_tye = tye.lstrip("*")
            if new_tye in ["fp16", "bf16"]:
                return "fp32"
            else:
                return new_tye
        else:
            return tye
    if isinstance(arg, SizeArg):
        return JITFunction._key_of(V.graph.sizevars.size_hint(arg.expr))
    raise NotImplementedError(f"unhandled {type(arg)}: {arg}")


def config_of(args):
    from ..compile_fx import ALIGNMENT

    def is_aligned(x):
        if isinstance(x, TensorArg):
            return x.buffer not in V.graph.unaligned_buffers
        if isinstance(x, SizeArg):
            return V.graph.sizevars.maybe_guard_multiple_of(x.expr, ALIGNMENT)
        raise NotImplementedError(f"unhandled {type(x)}: {x}")

    divisible_by_16 = [i for i, arg in enumerate(args) if is_aligned(arg)]
    return instance_descriptor(tuple(divisible_by_16), ())


class TritonPrinter(PythonPrinter):
    def _print_floor(self, expr):
        assert len(expr.args) == 1
        return f"tl.math.floor({self.paren(self._print(expr.args[0]))})"


texpr = TritonPrinter().doprint
pexpr = PythonPrinter().doprint


def triton_compute_type(dtype):
    triton_type_name = str(dtype).split(".")[-1]
    if triton_type_name == "bool":
        triton_type_name = "int1"
    if triton_type_name in ("float16", "bfloat16"):
        # float16 math is done in float32 inside the kernel
        triton_type_name = "float32"
    return f"tl.{triton_type_name}"


def triton_constant(value):
    if value == float("inf"):
        return 'float("inf")'
    elif value == float("-inf"):
        return 'float("-inf")'
    elif math.isnan(value):
        return 'float("nan")'
    return repr(value)


class TritonCSEVariable(CSEVariable):
    def __init__(self, name):
        super().__init__(name)
        # We'll use this to track which masks the variable needs when used for indirect indexing
        self.mask_vars: Set[str] = set()

    def update_on_args(self, name, args, kwargs):
        # When making a variable that is going to be used in indirect indexing
        # if a where clause is used it should mean that the result is always a
        # valid index, so you shouldn't include any of the dependent variables
        # in the resulting load mask
        if name == "where":
            return
        for arg in args:
            if isinstance(arg, TritonCSEVariable):
                self.mask_vars.update(arg.mask_vars)


mathlib = config.triton.mathlib_name


class TritonOverrides(OpOverrides):
    """Map element-wise ops to Triton"""

    @staticmethod
    def to_dtype(x, dtype: torch.dtype):
        if dtype == torch.bool:
            return f"({x} != 0)"
        elif dtype == torch.uint8:
            # to work around llvm uint conversion semantics
            # that produces 0's for negative values
            return f"{x}.to(tl.int8).to(tl.uint8)"
        return f"{x}.to({triton_compute_type(dtype)})"

    @staticmethod
    def constant(value, dtype):
        type_ = torch._prims_common.dtype_to_type(dtype)
        return triton_constant(type_(value))

    @staticmethod
    def abs(x):
        return f"tl.abs({x})"

    @staticmethod
    def libdevice_abs(x):
        return f"tl.{mathlib}.abs({x})"

    @staticmethod
    def exp(x):
        return f"tl.exp({x})"

    @staticmethod
    def libdevice_exp(x):
        return f"tl.{mathlib}.exp({x})"

    @staticmethod
    def exp2(x):
        return f"tl.{mathlib}.exp2({x})"

    @staticmethod
    def expm1(x):
        return f"tl.{mathlib}.expm1({x})"

    @staticmethod
    def sqrt(x):
        return f"tl.sqrt({x})"

    @staticmethod
    def libdevice_sqrt(x):
        return f"tl.{mathlib}.sqrt({x})"

    @staticmethod
    def relu(x):
        return ops.maximum("0", x)

    @staticmethod
    def minimum(a, b):
        return f"tl.where({a} != {a}, {a}, tl.where({a} < {b}, {a}, {b}))"

    @staticmethod
    def maximum(a, b):
        return f"tl.where({a} != {a}, {a}, tl.where({a} > {b}, {a}, {b}))"

    @staticmethod
    def where(a, b, c):
        return f"tl.where({a}, {b}, {c})"

    @staticmethod
    def cos(x):
        return f"tl.cos({x})"

    @staticmethod
    def libdevice_cos(x):
        return f"tl.{mathlib}.cos({x})"

    @staticmethod
    def sin(x):
        return f"tl.sin({x})"

    @staticmethod
    def libdevice_sin(x):
        return f"tl.{mathlib}.sin({x})"

    @staticmethod
    def index_expr(expr, dtype):
        return V.kernel.indexing(expr)[0]

    @staticmethod
    def masked(mask, body, other):
        with V.kernel.mask_loads(mask) as new_mask:
            result = body()
        return ops.where(new_mask, result, triton_constant(other))

    @staticmethod
    def lgamma(x):
        return f"tl.{mathlib}.lgamma({x})"

    @staticmethod
    def erf(x):
        return f"tl.{mathlib}.erf({x})"

    @staticmethod
    def cosh(x):
        return f"tl.{mathlib}.cosh({x})"

    @staticmethod
    def sinh(x):
        return f"tl.{mathlib}.sinh({x})"

    @staticmethod
    def acos(x):
        return f"tl.{mathlib}.acos({x})"

    @staticmethod
    def acosh(x):
        return f"tl.{mathlib}.acosh({x})"

    @staticmethod
    def asin(x):
        return f"tl.{mathlib}.asin({x})"

    @staticmethod
    def asinh(x):
        return f"tl.{mathlib}.asinh({x})"

    @staticmethod
    def atan2(x, y):
        return f"tl.{mathlib}.atan2({x}, {y})"

    @staticmethod
    def atan(x):
        return f"tl.{mathlib}.atan({x})"

    @staticmethod
    def atanh(x):
        return f"tl.{mathlib}.atanh({x})"

    @staticmethod
    def copysign(x, y):
        return f"tl.{mathlib}.copysign({x}, {y})"

    @staticmethod
    def erfc(x):
        return f"tl.{mathlib}.erfc({x})"

    @staticmethod
    def hypot(x, y):
        return f"tl.{mathlib}.hypot({x}, {y})"

    @staticmethod
    def log10(x):
        return f"tl.{mathlib}.log10({x})"

    @staticmethod
    def nextafter(x, y):
        return f"tl.{mathlib}.nextafter({x}, {y})"

    @staticmethod
    def logical_and(a, b):
        return f"{a} & {b}"

    @staticmethod
    def logical_or(a, b):
        return f"{a} | {b}"

    @staticmethod
    def rand(seed, offset, _):  # _ here to keep the contract identical to CPU rand op
        return f"tl.rand({seed}, {offset})"

    @staticmethod
    def randn(seed, offset, _):  # _ here to keep the contract identical to CPU randn op
        return f"tl.randn({seed}, {offset})"

    @staticmethod
    def rsqrt(x):
        return f"tl.{mathlib}.rsqrt({x})"

    @staticmethod
    def log1p(x):
        return f"tl.{mathlib}.log1p({x})"

    @staticmethod
    def tan(x):
        return f"tl.{mathlib}.tan({x})"

    @staticmethod
    def tanh(x):
        return f"tl.{mathlib}.tanh({x})"

    @staticmethod
    def sigmoid(x):
        return f"tl.sigmoid({x})"

    @staticmethod
    def libdevice_sigmoid(x):
        return f"1/(1 + tl.{mathlib}.exp(-({x})))"

    @staticmethod
    def signbit(x):
        # XX: This is wrong for the value -0.0 in floating point
        return f"tl.{mathlib}.signbit({x}) if ({x}).dtype is tl.float32 else {x} < 0"

    @staticmethod
    def fmod(a, b):
        return f"tl.{mathlib}.fmod({a}, {b})"

    @staticmethod
    def pow(a, b):
        return f"tl.{mathlib}.pow({a}, {b})"

    @staticmethod
    def log(x):
        return f"tl.log({x})"

    @staticmethod
    def libdevice_log(x):
        return f"tl.{mathlib}.log({x})"

    @staticmethod
    def isinf(x):
        return f"tl.{mathlib}.isinf({x})"

    @staticmethod
    def isnan(x):
        return f"tl.{mathlib}.isnan({x})"

    @staticmethod
    def round(x):
        return f"tl.{mathlib}.nearbyint({x})"

    @staticmethod
    def floor(x):
        return f"tl.{mathlib}.floor({x})"

    @staticmethod
    def floordiv(a, b):
        # See the comment in lowering.div_mode. a and b are integer type.
        # Similar to div_floor_kernel_cuda in pytorch core.
        # Notice that // in triton behaves as truncdiv instead of floordiv
        quot = f"{a} // {b}"
        rem = f"{a} % {b}"
        return f"tl.where(({a} < 0) != ({b} < 0), tl.where({rem} != 0, {quot} - 1, {quot}), {quot})"

    @staticmethod
    def trunc(x):
        return f"tl.{mathlib}.trunc({x})"

    @staticmethod
    def truncdiv(a, b):
        # See the comment in lowering.div_mode. a and b are integer type.
        # Notice that // in triton behaves as truncdiv instead of floordiv
        return f"{a} // {b}"

    @staticmethod
    def ceil(x):
        return f"tl.{mathlib}.ceil({x})"


@dataclasses.dataclass
class IterationRanges:
    """
    Each range tree represents multiple sets of iteration indexing
    in a single tiled dimension in the output kernel.

    If you have two loops ranges one (4, 3, 2) and another (4, 6),
    then the range tree will be:
            4 (i0)
        3 (i1)  6 (i3)
        2 (i2)
    Where i0 is shared between both loops, but then the split into
    different indexing vars.  All loop ranges must iterate over
    the same number of elements.
    """

    def __init__(
        self,
        name: str,
        var_list: List[sympy.Symbol],
        var_ranges: Dict[sympy.Symbol, sympy.Expr],
        numel: sympy.Expr,
        prefix: str,
        *,
        kernel: "Kernel",
        divisor=sympy.Integer(1),
        length=sympy.Integer(1),
    ):
        super().__init__()
        self.name = name
        self.var_list = var_list
        self.var_ranges = var_ranges
        self.numel = numel
        self.prefix = prefix
        self.divisor = divisor
        self.length = length
        self.kernel = kernel

    def is_loop(self):
        return self.prefix == "r" and not self.kernel.persistent_reduction


class IterationRangesRoot(IterationRanges):
    def __init__(
        self,
        name: str,
        numel: sympy.Expr,
        prefix: str,
        index: int,
        kernel: "Kernel",
        pid_cache=None,
    ):
        if pid_cache is None:
            pid_cache = {}
        super().__init__(
            name=name,
            var_list=[],
            var_ranges={},
            numel=numel,
            prefix=prefix,
            kernel=kernel,
        )
        self.index = index
        # Store all the nodes in one flat list
        self.nodes: Dict[sympy.Expr, IterationRangesEntry] = {}
        # This is for re-ordering program ID in triton mm template
        # pid_cache["tl.program_id(0)"] = pid_m
        self.pid_cache: Dict[str, str] = pid_cache

    def cache_clear(self):
        for node in self.nodes.values():
            node.cache_clear()

    def lookup(self, divisor, length):
        """
        Lookup a given RangeTreeEntry, creating it if needed
        """
        if V.graph.sizevars.maybe_guard_equals(divisor * length, self.numel):
            expr = ir.FloorDiv(sympy_symbol(f"{self.prefix}index"), divisor)
        else:
            expr = ir.ModularIndexing(
                sympy_symbol(f"{self.prefix}index"), divisor, length
            )

        if expr not in self.nodes:
            node = IterationRangesEntry(
                f"{self.prefix}{next(V.kernel.iter_vars_count)}",
                divisor,
                length,
                expr,
                self,
            )
            V.kernel.range_tree_nodes[node.symbol()] = node
            self.var_list.append(node.symbol())
            self.var_ranges[node.symbol()] = length
            self.nodes[expr] = node
        return self.nodes[expr]

    def construct_entries(self, lengths: List[sympy.Expr]):
        divisor = sympy.Integer(1)
        itervars = []
        for length in reversed(lengths):
            itervars.append(self.lookup(divisor, length))
            divisor = divisor * length
        return list(reversed(itervars))

    def construct(self, lengths: List[sympy.Expr]):
        return [e.symbol() for e in self.construct_entries(lengths)]

    def vars_and_sizes(self, index: sympy.Expr):
        """Figure out vars from this tree used in index"""
        nodes = [V.kernel.range_tree_nodes.get(s) for s in index.free_symbols]
        nodes = [n for n in nodes if n and n.prefix == self.prefix]
        nodes.sort(key=lambda x: V.graph.sizevars.size_hint(x.divisor))
        divisor = sympy.Integer(1)
        index_vars = []
        sizes = []

        def add(node):
            nonlocal divisor
            index_vars.append(node.symbol())
            sizes.append(node.length)
            divisor = divisor * node.length

        for node in nodes:
            if not V.graph.sizevars.maybe_guard_equals(node.divisor, divisor):
                # fill in unused index var
                add(self.lookup(divisor, ir.FloorDiv(node.divisor, divisor)))
                divisor = node.divisor
            add(node)
        if not V.graph.sizevars.maybe_guard_equals(self.numel, divisor):
            # fill in unused index var
            add(self.lookup(divisor, ir.FloorDiv(self.numel, divisor)))

        return list(reversed(index_vars)), list(reversed(sizes))

    def ranges_code(self):
        size = self.kernel.indexing_size_str(self.index, self.prefix)
        return f"tl.arange(0, {self.prefix.upper()}BLOCK){size}"

    def pid_cache_lookup(self, key):
        if key in self.pid_cache:
            return self.pid_cache[key]
        return key

    def codegen_header(self, code):
        x = self.prefix
        if self.is_loop():
            code.writeline(f"{self.name} = {x}offset + {x}base")
        elif x == "r" and self.kernel.persistent_reduction:
            # no need to "roffset = "
            code.writeline(
                f"{self.name} = {self.ranges_code()}",
            )
        else:
            pid = self.pid_cache_lookup(f"tl.program_id({self.index})")
            code.writelines(
                [
                    f"{x}offset = {pid} * {x.upper()}BLOCK",
                    f"{self.name} = {x}offset + {self.ranges_code()}",
                ]
            )
        code.writeline(f"{x}mask = {self.name} < {x}numel")


class IterationRangesEntry(IterationRanges):
    def __init__(
        self,
        name: str,
        divisor: sympy.Expr,
        length: sympy.Expr,
        expr: sympy.Expr,
        parent: IterationRanges,
    ):
        super().__init__(
            name=name,
            numel=parent.numel / length,
            var_list=parent.var_list,
            var_ranges=parent.var_ranges,
            prefix=parent.prefix,
            divisor=divisor,
            length=length,
            kernel=parent.kernel,
        )
        self.parent = parent
        self.codegen = functools.lru_cache(None)(self._codegen)
        self.expr = expr

    def set_name(self, name):
        self.codegen = lambda: name
        self.codegen.cache_clear = lambda: None
        self.name = name

    def cache_clear(self):
        self.codegen.cache_clear()

    def writeline(self, line):
        if self.is_loop():
            V.kernel.indexing_code.writeline(line)
        else:
            # lift non-reduction stores outside loop
            V.kernel.body.writeline(line)

    def _codegen(self):
        self.writeline(f"{self.name} = " + texpr(V.kernel.rename_indexing(self.expr)))
        return self.name

    def precomputed_args(self):
        # for dynamic shapes, find parts of indexing expressions that have to be precomputed
        precomputed_args = []
        if isinstance(self.expr, sympy.Symbol):
            return precomputed_args
        assert isinstance(self.expr, (ir.FloorDiv, ir.ModularIndexing)), type(self.expr)
        for arg in self.expr.args[1:]:
            if not isinstance(arg, (sympy.Integer, sympy.Symbol)):
                symbols = arg.free_symbols
                if len(symbols) > 0 and all(s.name.startswith("s") for s in symbols):
                    precomputed_args.append(arg)
        return precomputed_args

    def symbol(self):
        return sympy_symbol(self.name)

    def __hash__(self):
        return hash(self.name)

    def __eq__(self, other):
        return self.name == other.name


class TritonKernel(Kernel):
    overrides = TritonOverrides
    sexpr = pexpr

    def __init__(
        self,
        *groups,
        mutations=None,
        pid_cache=None,
        reduction_hint=ReductionHint.DEFAULT,
    ):
        if pid_cache is None:
            pid_cache = {}
        super().__init__()
        self.numels = [V.graph.sizevars.simplify(s) for s in groups]
        self.mutations = mutations
        self.range_trees = []
        self.range_tree_nodes = {}
        self.iter_vars_count = itertools.count()
        self.inside_reduction = self.numels[-1] != 1
        self._load_mask = None
        self.body = IndentedBuffer()
        self.indexing_code = IndentedBuffer()
        self.suffix = IndentedBuffer()
        self.outside_loop_vars = set()
        self.reduction_hint = reduction_hint
        self.persistent_reduction = self.should_use_persistent_reduction()
        self.initialize_range_tree(pid_cache)

        # define this in a closure to make cache local to object
        @functools.lru_cache(None)
        def simplify_indexing(index: sympy.Expr):
            index = V.graph.sizevars.simplify_with_ranges(index, self.var_ranges())
            for tree in self.range_trees:
                index = self.combine_contiguous_dims(index, tree)
            return index

        self.simplify_indexing = simplify_indexing

    def should_use_persistent_reduction(self):
        """
        Heuristic to set self.persistent_reduction and add guards
        if needed.
        """
        if not (self.inside_reduction and config.triton.persistent_reductions):
            return False
        threshold = {
            ReductionHint.INNER: 1024,
        }.get(self.reduction_hint, 64)
        hint = V.graph.sizevars.size_hint(self.numels[-1])
        if hint > threshold:
            return False
        # will need to recompile if we cross a larger power of 2 boundary
        V.graph.sizevars.guard_leq(self.numels[-1], next_power_of_2(hint))
        return True

    def initialize_range_tree(self, pid_cache):
        names = ["xindex", "yindex", "zindex"][: len(self.numels) - 1] + ["rindex"]
        for i in range(len(self.numels)):
            self.range_trees.append(
                IterationRangesRoot(
                    names[i], self.numels[i], names[i][0], i, self, pid_cache
                )
            )
        for tree in self.range_trees:
            # reduction indexing goes inside a loop
            if not tree.is_loop():
                tree.codegen_header(self.body)
        if self.inside_reduction and self.range_trees[-1].is_loop():
            # workaround for this issue:
            # https://gist.github.com/jansel/6527126f781559095c5531f98a4235a7
            self.body.writeline(f"rbase = {self.range_trees[-1].ranges_code()}")

    def disable_reduction(self):
        @contextlib.contextmanager
        def ctx():
            if self.numels[-1] == 1:
                assert not self.inside_reduction
                yield
                return
            if not self.persistent_reduction:
                # calling codegen_body() will flush all the pending buffers
                # and write out a reduction loop
                self.codegen_body()
            self.inside_reduction = False
            try:
                yield
                if not self.persistent_reduction:
                    # flush out any code before opening the next loop
                    self.codegen_body()
            finally:
                self.inside_reduction = True

        return ctx()

    def set_ranges(self, *lengths):
        assert len(lengths) == len(self.range_trees)
        return [
            ranges.construct(length)
            for length, ranges in zip(lengths, self.range_trees)
        ]

    @staticmethod
    def _split_iteration_ranges(
        groups: List[sympy.Expr], lengths: List[List[sympy.Expr]]
    ):
        sv = V.graph.sizevars
        new_ranges = [[] for _ in groups]
        remaining = [sv.simplify(g) for g in groups]
        var_count = itertools.count()

        def add_range(i, expr):
            expr = sv.simplify(expr)
            if not sv.maybe_guard_multiple_of(remaining[i], expr):
                raise CantSplit()
            # guard on the last item out
            sv.maybe_guard_equals(remaining[i], expr)
            remaining[i] = ir.FloorDiv(remaining[i], expr)
            new_ranges[i].append(expr)
            return next(var_count)

        def make_combined(size, idx1, idx2):
            def getter(flat_vars):
                return size * flat_vars[idx1] + flat_vars[idx2]

            return getter

        return_getters_groups = []
        current_group = 0
        for length_group in lengths:
            return_getters = []
            for size in length_group:
                if sv.maybe_guard_equals(size, 1):
                    return_getters.append(lambda _: sympy.Integer(0))
                    continue

                while (
                    current_group < len(remaining)
                    and sv.size_hint(remaining[current_group]) == 1
                ):
                    # scroll to next group with remaining elements
                    current_group += 1

                if sv.size_hint(size) > sv.size_hint(remaining[current_group]):
                    # need to break size in two
                    if not sv.maybe_guard_multiple_of(size, remaining[current_group]):
                        raise CantSplit()
                    size1 = remaining[current_group]
                    size2 = ir.FloorDiv(size, remaining[current_group])
                    return_getters.append(
                        make_combined(
                            size2,
                            add_range(current_group, size1),
                            add_range(current_group + 1, size2),
                        )
                    )
                else:
                    return_getters.append(
                        operator.itemgetter(add_range(current_group, size))
                    )
            return_getters_groups.append(return_getters)

        assert all(
            V.graph.sizevars.size_hint(s) == 1 for s in remaining
        ), f"failed to set ranges {remaining} {lengths}"

        return new_ranges, return_getters_groups

    @classmethod
    def is_compatible(cls, groups: List[sympy.Expr], lengths: List[List[sympy.Expr]]):
        try:
            cls._split_iteration_ranges(groups, lengths)
            return True
        except CantSplit:
            return False

    def split_and_set_ranges(self, lengths: List[List[sympy.Expr]]):
        """
        We may want to fuse `for i0 in s0*s1` into a tiled kernel with groups (s0, s1).

        To do this we need to split up the iteration space of i0 into something like:
            for i1 in s0:
              for i2 in s1:
                i0 = i1*s1 + i2
                ....

        This function matches and resplits lengths to the groups of
        this kernel to enable tiled + non-tiled fusions.
        """
        groups = [rt.numel for rt in self.range_trees]
        if not self.inside_reduction:
            groups[-1] = sympy.Integer(1)

        if len(lengths) == len(self.range_trees) and all(
            V.graph.sizevars.simplify(sympy_product(x) - g) == 0
            for x, g in zip(lengths, groups)
        ):
            return self.set_ranges(*lengths)

        new_ranges, return_getters_groups = self._split_iteration_ranges(
            groups, lengths
        )
        itervars = list(itertools.chain(*self.set_ranges(*new_ranges)))
        return [[fn(itervars) for fn in fns] for fns in return_getters_groups]

    def is_indirect_indexing(self, index: sympy.Expr):
        # tmpX  means indirect indexing
        return free_symbol_startswith(index, "tmp")

    def combine_contiguous_dims(self, index: sympy.Expr, tree: IterationRangesRoot):
        """
        More aggressive simplification to merge contiguous dims
        """
        if isinstance(index, (sympy.Integer, sympy.Symbol)):
            return index
        index_vars, sizes = tree.vars_and_sizes(index)
        if len(sizes) <= 1:
            return index
        new_sizes, reindex, prune = V.graph.sizevars._simplify_loops(
            index_vars, sizes, index_prevent_reordering([index], index_vars, sizes)
        )
        if new_sizes == sizes:
            return index
        new_index_vars = tree.construct(new_sizes)
        new_index = sympy_subs(index, dict(zip(index_vars, reindex(new_index_vars))))
        return new_index

    def indexing(
        self,
        index: sympy.Expr,
        *,
        copy_shape=None,
        dense_indexing=False,
        override_mask=None,
    ):
        """
        Compute the index and mask to pass to tl.load() or tl.store()
        """
        index = self.simplify_indexing(index)
        index = sympy_subs(index, V.graph.sizevars.precomputed_replacements)
        # if simple replacements didn't get rid of floor/ceil, try full subs
        if len(index.atoms(sympy.floor)) or len(index.atoms(sympy.ceiling)):
            index = index.subs(V.graph.sizevars.precomputed_replacements)
        # last resort, if no range vars are in the expr, hoist it
        # TODO instead of trying to blindly find complicated exprs, we should hoist the
        # inputs/outputs sizes and strides, but at the time indexing is generated
        # kernel inputs and outputs are not set yet, we'd need a deeper refactor
        # to do it this way

        if len(index.atoms(sympy.ceiling)):
            for a in index.atoms(sympy.ceiling):
                # for nested exprs, atoms yields top level first (?)
                # so if everything goes fine, lower level replacements will come up empty
                symbols = a.free_symbols
                if len(symbols) > 0 and all(
                    s.name.startswith("s") or s.name.startswith("ps") for s in symbols
                ):
                    replacements = {a: V.graph.sizevars.lookup_precomputed_size(a)}
                    index = sympy_subs(index, replacements)

        index_vars = index.free_symbols
        index_str = texpr(self.rename_indexing(self.codegen_indexing(index)))

        mask_vars: Set[str] = set()
        for var in index_vars:
            if override_mask:
                pass
            elif var.name.startswith("tmp"):
                # indirect indexing
                cse_var = self.cse.varname_map[var.name]
                mask_vars.update(cse_var.mask_vars)
            elif var.name.startswith(("s", "ps")):
                pass
            else:
                # var is one of xN, yN or rN
                assert var.name[0] in "xyr", var.name
                mask_vars.add(f"{var.name[0]}mask")

        need_dense = (
            config.triton.dense_indexing
            or dense_indexing
            or self._load_mask is not None
        ) and index != 0

        have_dense = True
        have_loop_vars = False
        dense_mask_vars = set()

        for tree in self.range_trees:
            if tree.prefix == "r" and not self.inside_reduction:
                continue
            if index_vars.intersection(tree.var_list):
                have_loop_vars = True
                have_dense = False
            dense_mask_vars.add(f"{tree.prefix}mask")

        if (need_dense and not have_dense) or isinstance(index, sympy.Integer):
            if copy_shape:
                index_str = f"{index_str} + tl.zeros({copy_shape}.shape, tl.int32)"
            else:
                index_str = f"{index_str} + tl.zeros({self.dense_size_str()}, tl.int32)"
            if isinstance(index, sympy.Integer):
                return index_str, set(), "None"
            else:
                mask_vars = dense_mask_vars
        elif not have_loop_vars and copy_shape:
            mask_vars = dense_mask_vars
            index_str = f"{index_str} + tl.zeros({copy_shape}.shape, tl.int32)"

        if override_mask:
            mask_vars = {override_mask}

        if self._load_mask:
            mask_vars.add(self._load_mask)

        self.filter_masks(mask_vars)

        mask_str = " & ".join(sorted(map(str, mask_vars))) if mask_vars else "None"
        return index_str, mask_vars, mask_str

    def filter_masks(self, mask_vars):
        for tree in self.range_trees:
            # Masks are superfluous if we only have one element
            if V.graph.sizevars.maybe_guard_equals(tree.numel, 1):
                mask_vars.discard(f"{tree.prefix}mask")
                continue
            # Masks are superfluous if numel is a multiple of BLOCK
            # (We use the fact that BLOCK is required by triton to be a power of 2)
            if tree.prefix.upper() not in config.triton.max_block:
                continue
            max_block = config.triton.max_block[tree.prefix.upper()]
            if V.graph.sizevars.maybe_guard_multiple_of(tree.numel, max_block):
                mask_vars.discard(f"{tree.prefix}mask")

    def var_ranges(self):
        return dict(
            itertools.chain.from_iterable(
                tree.var_ranges.items() for tree in self.range_trees
            )
        )

    def codegen_indexing(self, expr: sympy.Expr):
        expr = V.graph.sizevars.simplify_with_ranges(expr, self.var_ranges())
        for sym in sorted(expr.free_symbols, key=str):
            if sym in self.range_tree_nodes:
                # if indexing expression is complicated, we precompute it on the host side
                # and send the result as a kernel argument
                replacements = {}
                for ps in self.range_tree_nodes[sym].precomputed_args():
                    replacements[ps] = V.graph.sizevars.lookup_precomputed_size(ps)
                if len(replacements) > 0:
                    self.range_tree_nodes[sym].expr = sympy_subs(
                        self.range_tree_nodes[sym].expr, replacements
                    )
                self.range_tree_nodes[sym].codegen()
        return expr

    @contextlib.contextmanager
    def mask_loads(self, mask):
        """Context manager to add an additional mask to tl.load/store"""
        prior = self._load_mask
        if prior:
            mask = self.cse.generate(self.compute, f"{mask} & {prior}")

        self._load_mask = mask
        try:
            with self.swap_buffers(self.compute, self.compute):
                # TODO(jansel): do we need a reshape here?
                yield mask
        finally:
            self._load_mask = prior

    def load(self, name: str, index: sympy.Expr):
        var = self.args.input(name)
        indirect_indexing = self.is_indirect_indexing(index)
        original_index = index
        index, mask_vars, mask = self.indexing(index)

        if "rmask" in mask and not self.persistent_reduction:
            # This eviction policy heuristic is untested.
            # ptillet suggested we should try only doing this for
            # the first N-1 loops and not for the final loop.
            ep = ", eviction_policy='evict_last'"
        else:
            ep = ""

        # "other" below is a workaround for https://github.com/openai/triton/issues/737
        # for bool, even though it's likely subject to the same bug, setting `other` leads
        # to LLVM errors so we are skipping it for now
        if ("tmp" in mask or "rmask" in mask) and V.graph.get_dtype(name) != torch.bool:
            other = ", other=0"
        else:
            other = ""

        append_broadcast = None
        if V.graph.is_unspec_arg(name):
            line = var
        else:
            if isinstance(original_index, sympy.Integer):
                dense_size = self.dense_size_str()
                line = f"tl.load({var} + ({original_index}))"
                append_broadcast = dense_size
            else:
                line = f"tl.load({var} + ({index}), {mask}{ep}{other})"
            if V.graph.get_dtype(name) in (torch.float16, torch.bfloat16):
                line += ".to(tl.float32)"

        if (
            self.inside_reduction
            and not self.persistent_reduction
            and "rmask" not in mask
            and "tmp" not in mask
            and not indirect_indexing
        ):
            # can lift a common load outside of reduction loop
            # One exception is when this is an indirect_load.
            result_var = self.cse.generate(
                self.body, line, append_broadcast=append_broadcast
            )
        else:
            result_var = self.cse.generate(
                self.loads, line, append_broadcast=append_broadcast
            )

        result_var.mask_vars = mask_vars

        if not self.inside_reduction or "rmask" not in mask:
            self.outside_loop_vars.add(result_var)

        return result_var

    def store(self, name, index, value, mode=None):
        var = self.args.output(name)
        index, mask_vars, mask = self.indexing(index, dense_indexing=True)
        if mode is None:
            line = f"tl.store({var} + ({index}), {value}, {mask})"
        elif mode == "atomic_add":
            line = f"tl.atomic_add({var} + ({index}), {value}, {mask})"
        else:
            raise NotImplementedError(f"store mode={mode}")
        self.stores.writeline(name, line)
        if not self.inside_reduction:
            self.outside_loop_vars.add(value)

    def reduction(self, name, dtype, src_dtype, reduction_type, index, value):
        assert self.inside_reduction
        default = triton_constant(ir.Reduction.default_value(reduction_type, src_dtype))
        masks = {f"{tree.prefix}mask" for tree in self.range_trees}
        self.filter_masks(masks)
        masks = sorted(masks)
        if self._load_mask:
            masks.append(self._load_mask)
        sizes = [":" for _ in self.range_trees]
        sizes[-1] = "None"
        reduction_range_prefix = self.range_trees[-1].prefix
        reduction_sizes = ["None" for _ in self.range_trees]
        reduction_sizes[-1] = ":"

        if reduction_type == "any":
            reduction_type = "max"

        dim = len(self.range_trees) - 1
        result_var = self.cse.newvar()
        result_var.mask_vars = {var for var in masks if var[0] != "r"}
        if self.persistent_reduction:
            cond = " & ".join(masks)
            masked_value = self.cse.generate(
                self.compute, f"tl.where({cond}, {value}, {default})"
            )
            result_var = self.cse.generate(
                self.compute,
                f"tl.{reduction_type}({masked_value}, {dim})[{', '.join(sizes)}]",
            )
        elif (src_dtype, reduction_type, value) not in self.cse.reduction_cache:
            self.cse.reduction_cache[(src_dtype, reduction_type, value)] = result_var
            accumulator = f"_{result_var}"
            default_value = f" + {default}" if default != 0 else ""
            self.body.writeline(
                f"{accumulator} = tl.zeros({self.dense_size_str()}, {triton_compute_type(src_dtype)}){default_value}"
            )
            accumulator_index = None
            if reduction_type in {"argmax", "argmin"}:
                accumulator_index = f"_{result_var}_index"
                self.body.writeline(
                    f"{accumulator_index} = tl.zeros({self.dense_size_str()}, tl.int64)"
                )

            updated = value
            if reduction_type in {"min", "argmin"}:
                masks.append(f"({accumulator} > {value})")
            elif reduction_type in {"max", "argmax"}:
                masks.append(f"({accumulator} < {value})")
            elif reduction_type == "sum":
                updated = f"{accumulator} + {value}"
            else:
                raise NotImplementedError(f"reduction_type {reduction_type}")

            cond = " & ".join(masks)

            if accumulator_index:
                # argmax or argmin
                self.compute.writeline(
                    f"{accumulator_index} = tl.where({cond},  {reduction_range_prefix}index, {accumulator_index})",
                )
            self.compute.writeline(
                f"{accumulator} = tl.where({cond}, {updated}, {accumulator})"
            )

            if accumulator_index:
                # argmax, argmin
                self.suffix.writelines(
                    [
                        f"{accumulator_index}_reduce = "
                        f"tl.{reduction_type}({accumulator}, {dim})[{', '.join(sizes)}].to(tl.int32)",
                        f"{accumulator_index}_mask = tl.arange(0, {reduction_range_prefix.upper()}BLOCK)"
                        f"[{', '.join(reduction_sizes)}] == {accumulator_index}_reduce",
                        f"{result_var} = tl.sum("
                        f"tl.where({accumulator_index}_mask, {accumulator_index}, 0), {dim})[{', '.join(sizes)}]",
                    ]
                )
            else:
                self.suffix.writeline(
                    f"{result_var} = tl.{reduction_type}({accumulator}, {dim})[{', '.join(sizes)}]"
                )
        else:
            var_name = self.cse.reduction_cache[(src_dtype, reduction_type, value)]
            self.suffix.writeline(f"{result_var} = {var_name}")
            result_var.mask_vars = var_name.mask_vars
        self.inside_reduction = False
        index, mask_vars, mask = self.indexing(index)
        assert "rmask" not in index
        self.inside_reduction = True
        self.outside_loop_vars.add(result_var)
        self.cse.store_cache[name] = result_var
        if name not in V.graph.removed_buffers:
            var = self.args.output(name)
            self.suffix.writeline(
                DeferredLine(name, f"tl.store({var} + {index}, {result_var}, {mask})")
            )

    def codegen_body(self):
        """
        Concat output code from index_code, loads, compute, stores,
        suffix into self.body.

        For pointwise kernels, this is called just once at the end.

        For reduction kernels, this generates a loop over the reduction
        axis.
        """
        if not (
            self.indexing_code
            or self.loads
            or self.stores
            or self.compute
            or self.suffix
        ):
            return

        if self.inside_reduction and not self.persistent_reduction:
            self.body.writeline("for roffset in range(0, rnumel, RBLOCK):")
            with self.body.indent():
                # last range tree is always reduction
                self.range_trees[-1].codegen_header(self.body)
                self.body.splice(self.indexing_code)
                self.body.splice(self.loads)
                self.body.splice(self.compute)
                self.body.splice(self.stores)

            # invalidate any caches that came from inside the reduction loop
            self.cse.invalidate(self.outside_loop_vars)
            self.range_trees[-1].cache_clear()
        else:
            self.body.splice(self.indexing_code)
            self.body.splice(self.loads)
            self.body.splice(self.compute)
            self.body.splice(self.stores)
        self.body.splice(self.suffix)
        self.indexing_code.clear()
        self.loads.clear()
        self.compute.clear()
        self.stores.clear()
        self.suffix.clear()

    def codegen_kernel_benchmark(self):
        result = IndentedBuffer()
        argdefs, call_args, signature = self.args.python_argdefs()

        result.writelines(["", "", "def get_args():"])
        with result.indent():
            for arg_name in call_args:
                buf = V.graph.get_buffer(arg_name)
                if buf:
                    result.writeline(
                        f"{arg_name} = rand_strided({tuple(buf.get_size())}, {tuple(buf.get_stride())}, device='{buf.get_device()}', dtype={buf.get_dtype()})"  # noqa: B950 line too long
                    )
                elif arg_name in V.graph.constants:
                    # note that random seed is put in V.graph.constants
                    const_tensor = V.graph.constants[arg_name]
                    result.writeline(
                        f"{arg_name} = rand_strided({tuple(const_tensor.size())}, {tuple(const_tensor.stride())}, device='{const_tensor.device}', dtype={const_tensor.dtype})"  # noqa: B950 line too long
                    )
                else:
                    raise KeyError(
                        f"Don't find the buffer or const tensor for {arg_name}"
                    )
            result.writeline(f"return {', '.join(call_args)},")

        result.writelines(["\n", "\n", "def call(args):"])
        grid = []
        extra_args = []
        with result.indent():
            index = V.graph.scheduler.current_device.index
            result.writeline(f"with torch.cuda._DeviceGuard({index}):")
            with result.indent():
                result.writeline(
                    f"torch.cuda.set_device({index})"
                )  # no-op to ensure context
                for tree in self.range_trees:
                    expr = pexpr(tree.numel)
                    if tree.prefix != "r" or self.inside_reduction:
                        extra_args.append(expr)
                    if tree.prefix != "r":
                        grid.append(expr)

                stream_name = f"stream{index}"
                result.writeline(f"{stream_name} = get_cuda_stream({index})")
                extra_args_str = ", ".join(map(str, extra_args)) + ", "
                result.writeline(
                    f"triton_.run(*args, {extra_args_str}grid=grid({', '.join(grid)}), stream={stream_name})"
                )

<<<<<<< HEAD
=======
        # benchmark all configs
        result.writelines(["\n", "\n", "def benchmark_all_configs(args):"])
        with result.indent():
            result.writeline(f"with torch.cuda._DeviceGuard({index}):")
            with result.indent():
                result.writeline(
                    f"torch.cuda.set_device({index})"
                )  # no-op to ensure context
                result.writeline(
                    f"return triton_.benchmark_all_configs(*args, {extra_args_str}grid=grid({', '.join(grid)}))"
                )

        ninplace_args = len(unique(self.args.inplace_buffers.values()))
>>>>>>> 688427b5
        result.writelines(["\n", "\n", "if __name__ == '__main__':"])
        with result.indent():
            result.writeline("from torch._inductor.utils import get_num_bytes")
            result.writeline("from triton.testing import do_bench")
            result.writeline("")

            result.writeline("args = get_args()")
            result.writeline(
                "ms = do_bench(lambda: call(args), rep=40, fast_flush=True)[0]"
            )
            result.writeline(
                f"num_gb = get_num_bytes(*args, num_in_out_args={ninplace_args}) / 1e9"
            )
            result.writeline("gb_per_s = num_gb / (ms / 1e3)")
            result.writeline(
                'print(f"{ms:.3f}ms    {num_gb:.3f}GB    {gb_per_s:.2f}GB/s")'
            )

        return result

    def codegen_kernel(self, name=None):
        from triton import next_power_of_2

        code = IndentedBuffer()
        size_hints = [
            next_power_of_2(V.graph.sizevars.size_hint(numel)) for numel in self.numels
        ]
        if self.persistent_reduction:
            assert self.inside_reduction
            heuristics = "persistent_reduction"
        elif self.inside_reduction:
            heuristics = "reduction"
        else:
            size_hints.pop()
            heuristics = "pointwise"

        if name is None:
            code.splice(
                f"""
                    import triton
                    import triton.language as tl
                    from torch._inductor.ir import ReductionHint
                    from torch._inductor.ir import TileHint
                    from torch._inductor.triton_ops.autotune import {heuristics}
                    from torch._inductor.utils import instance_descriptor
                """
            )
            if config.benchmark_kernel:
                code.splice(
                    """
                        from torch._dynamo.testing import rand_strided
                        from torch._C import _cuda_getCurrentRawStream as get_cuda_stream
                        import torch
                        from torch._inductor.triton_ops.autotune import grid
                    """
                )

        argdefs, _, signature = self.args.python_argdefs()
        # maps actual expression to SizeArg if its in sizevars replacements
        for i, arg in enumerate(signature):
            if (
                isinstance(arg, SizeArg)
                and arg.expr in V.graph.sizevars.inv_precomputed_replacements
            ):
                signature[i] = SizeArg(
                    arg.name, V.graph.sizevars.inv_precomputed_replacements[arg.expr]
                )

        mutated_args = set()
        for mutation in self.mutations:
            if mutation in self.args.input_buffers:
                mutated_args.add(self.args.input_buffers[mutation])
            if mutation in self.args.inplace_buffers:
                mutated_args.add(self.args.inplace_buffers[mutation].inner_name)
            if mutation in self.args.output_buffers:
                mutated_args.add(self.args.output_buffers[mutation])
        mutated_args = sorted(mutated_args)

        triton_meta = {
            "signature": dict(enumerate(map(signature_of, signature))),
            "device": V.graph.scheduler.current_device.index,
            "constants": {},
            "mutated_arg_names": mutated_args,
        }

        for tree in self.range_trees:
            if tree.prefix != "r" or self.inside_reduction:
                sizearg = SizeArg(f"{tree.prefix}numel", tree.numel)
                signature.append(sizearg)
                triton_meta["signature"][len(argdefs)] = signature_of(sizearg)
                argdefs.append(f"{tree.prefix}numel")
                # constexpr version causes issues, see
                # https://github.com/pytorch/torchdynamo/pull/1362
                # triton_meta["constants"][len(argdefs)] = V.graph.sizevars.size_hint(
                #     tree.numel
                # )
                # argdefs.append(f"{tree.prefix}numel: tl.constexpr")
        triton_meta["configs"] = [config_of(signature)]

        for tree in self.range_trees:
            if tree.prefix != "r" or self.inside_reduction:
                argdefs.append(f"{tree.prefix.upper()}BLOCK : tl.constexpr")

        if self.inside_reduction:
            reduction_hint = self.reduction_hint
            heuristics_line = f"""
                @{heuristics}(
                    size_hints={size_hints!r},
                    reduction_hint={reduction_hint},
                    filename=__file__,
                    meta={triton_meta!r}
                )
                @triton.jit
            """
        else:
            tile_hint = ""
            if len(size_hints) == 2:
                if len(signature) == 4:  # input, output and 2 args
                    tile_hint = "tile_hint=TileHint.SQUARE,"
                else:
                    tile_hint = "tile_hint=TileHint.DEFAULT,"
            heuristics_line = f"""
                @{heuristics}(size_hints={size_hints!r}, {tile_hint}filename=__file__, meta={triton_meta!r})
                @triton.jit
            """
        code.splice(heuristics_line)
        code.writeline(f"def {name or 'KERNEL_NAME'}({', '.join(argdefs)}):")
        self.codegen_body()
        with code.indent():
            if not dynamo_config.dynamic_shapes:
                self.codegen_static_numels(code)
            for old, new in self.args.aliases():
                code.writeline(f"{old} = {new}")
            code.splice(self.body)

        if config.benchmark_kernel:
            code.splice(self.codegen_kernel_benchmark())

        if name is not None:
            return code.getvalue()

        return code.getvalue()

    def codegen_static_numels(self, code):
        """
        We get a small speedup from hard coding numels if they are static.
        """
        for tree in self.range_trees:
            if tree.prefix != "r" or self.inside_reduction:
                if isinstance(V.graph.sizevars.simplify(tree.numel), sympy.Integer):
                    code.writeline(
                        f"{tree.prefix}numel = {V.graph.sizevars.size_hint(tree.numel)}"
                    )
                elif not dynamo_config.dynamic_shapes:
                    code.writeline(
                        f"{tree.prefix}numel = {V.graph.sizevars.size_hint(tree.numel)}  # dynamic_shapes=False"
                    )

    def indexing_size_str(self, i=None, x=None):
        sizes = ["None"] * (len(self.range_trees) - int(self.numels[-1] == 1))
        if i is not None:
            sizes[i] = ":"
        return f"[{', '.join(sizes)}]"

    def dense_size_str(self):
        sizes = []
        for tree in self.range_trees:
            if tree.prefix != "r" or self.inside_reduction:
                sizes.append(f"{tree.prefix.upper()}BLOCK")
            elif tree.prefix == "r" and tree.numel != 1:
                sizes.append("1")
        return f"[{', '.join(sizes)}]"

    def call_kernel(self, code, name: str):
        _, call_args, _ = self.args.python_argdefs()
        # dynamo wraps unspec variable as 0d CPU tensor, need convert to scalar
        for i in range(len(call_args)):
            if V.graph.is_unspec_arg(call_args[i]):
                call_args[i] = call_args[i] + ".item()"
        grid = []
        # TODO(jansel): if there are constants, we shouldn't bother passing them as args
        for tree in self.range_trees:
            if isinstance(tree.numel, (sympy.Integer, sympy.Symbol)):
                expr = pexpr(tree.numel)
            else:
                expr = f"{name}_{tree.prefix}numel"
                code.writeline(f"{expr} = {pexpr(tree.numel)}")
            if tree.prefix != "r" or self.inside_reduction:
                call_args.append(expr)
            if tree.prefix != "r":
                grid.append(expr)
        call_args = ", ".join(call_args)
        stream_name = code.write_get_cuda_stream(V.graph.scheduler.current_device.index)
        code.writeline(
            f"{name}.run({call_args}, grid=grid({', '.join(grid)}), stream={stream_name})"
        )

    def create_cse_var(self, *args, **kwargs):
        return TritonCSEVariable(*args, **kwargs)


class TritonScheduling:
    def __init__(self, scheduler):
        self.scheduler = scheduler

    def group_fn(self, sizes):
        return tuple(V.graph.sizevars.simplify(sympy_product(s)) for s in sizes)

    def can_fuse(self, node1, node2):
        """
        Hook called by Scheduler to determine if the Triton backend
        can fuse node1 and node2.  These nodes might already be
        FusedSchedulerNodes.
        """
        _, (numel1, rnumel1) = node1.group
        _, (numel2, rnumel2) = node2.group

        if node1.is_reduction() and node2.is_reduction():
            return numel1 == numel2 and rnumel1 == rnumel2

        if not node1.is_reduction() and not node2.is_reduction():
            if not (numel1 == numel2 and rnumel1 == rnumel2):
                return False

            if node1.is_template():
                return True  # skip checks for compatible tiling

            # check for a bad combined tiling
            tiling1 = self.select_tiling(node1.get_nodes(), numel1, rnumel1)
            tiling2 = self.select_tiling(node2.get_nodes(), numel1, rnumel1)
            tiling3 = self.select_tiling(
                node1.get_nodes() + node2.get_nodes(), numel1, rnumel1
            )
            if config.triton.tiling_prevents_pointwise_fusion:
                if len(tiling1) > 2:
                    if len(tiling2) > 2:
                        return tiling1 == tiling2 == tiling3
                    else:
                        return tiling1 == tiling3
                elif len(tiling2) > 2:
                    return tiling2 == tiling3

            return True

        if not node1.is_reduction() and node2.is_reduction():
            assert rnumel1 == 1 and rnumel2 != 1
            if numel1 == numel2 * rnumel2:
                if not all(
                    TritonKernel.is_compatible((numel2, rnumel2), n.get_ranges())
                    for n in node1.get_nodes()
                ):
                    return False
                if (
                    config.triton.tiling_prevents_reduction_fusion
                    and not node1.is_template()
                ):
                    return self.select_tiling(node1.get_nodes(), numel1) in (
                        (numel1, 1),
                        (numel2, rnumel2, 1),
                    )
                return True

            return numel1 == numel2

        assert node1.is_reduction() and not node2.is_reduction()
        # swap args to hit the case above
        return self.can_fuse_horizontal(node2, node1)

    can_fuse_vertical = can_fuse
    can_fuse_horizontal = can_fuse

    def codegen_nodes(self, nodes):
        """
        Given a set of pre-fused nodes, generate a Triton kernel.
        """
        _, (numel, rnumel) = max(nodes, key=lambda x: int(x.is_reduction())).group
        node_schedule = []
        current_loop_writes = set()
        is_current_reductions = set()
        done = set()

        def fits_in_main_body(n):
            _, (node_numel, node_rnumel) = n.group
            return (node_numel == numel and node_rnumel == rnumel) or (
                node_numel == numel * rnumel and node_rnumel == 1
            )

        def fits_outside_reduction(n):
            _, (node_numel, node_rnumel) = n.group
            return node_numel == numel and node_rnumel == 1 and rnumel != 1

        @contextlib.contextmanager
        def end_current_reduction_loop():
            if current_loop_writes:
                # flush out any other runnable nodes to reduce number of loops
                for other_node in nodes[index + 1 :]:
                    if (
                        node not in done
                        and fits_in_main_body(other_node)
                        and not (
                            current_loop_writes & other_node.recursive_predecessors
                        )
                    ):
                        done.add(node)
                        current_loop_writes.add(node.get_name())
                        is_current_reductions.add(node.is_reduction())
                        node_schedule.append(node)

            if node_schedule and node_schedule[-1] is EnableReduction:
                node_schedule.pop()
            else:
                node_schedule.append(DisableReduction)
            yield
            node_schedule.append(EnableReduction)
            current_loop_writes.clear()
            is_current_reductions.clear()

        for index, node in enumerate(nodes):
            if node in done:
                continue
            done.add(node)

            def requires_closing_previous_reduction(node, node_schedule):
                if rnumel == 1:
                    return False
                if not current_loop_writes & node.recursive_predecessors:
                    return False
                assert node_schedule and not isinstance(
                    node_schedule[-1], (EnableReduction, DisableReduction)
                )
                return True in is_current_reductions

            if fits_in_main_body(node):
                if requires_closing_previous_reduction(node, node_schedule):
                    with end_current_reduction_loop():
                        pass  # need to start a new reduction loop
                current_loop_writes.add(node.get_name())
                is_current_reductions.add(node.is_reduction())
                node_schedule.append(node)
            elif fits_outside_reduction(node):
                with end_current_reduction_loop():
                    node_schedule.append(node)
            else:
                raise NotImplementedError(
                    f"unexpected group: ({numel}, {rnumel}) != {node.group[1]}"
                )

        if schedule_log.isEnabledFor(logging.DEBUG):
            schedule_log.debug(f"Schedule:\n {node_schedule}")
        return self.codegen_node_schedule(node_schedule, numel, rnumel)

    @staticmethod
    def reduction_hint(node):
        assert node.is_reduction()
        if all(
            dep.is_contiguous()
            for dep in itertools.chain(node.read_writes.reads, node.read_writes.writes)
        ):
            return ReductionHint.INNER
        else:
            return node.node.data.reduction_hint

    def codegen_node_schedule(self, node_schedule, numel, reduction_numel):
        tiled_groups = self.select_tiling(node_schedule, numel, reduction_numel)
        reductions = list(
            filter(
                lambda n: n not in (EnableReduction, DisableReduction)
                and n.is_reduction(),
                node_schedule,
            )
        )
        if len(reductions) > 0:
            hints = [self.reduction_hint(n) for n in reductions]
            if hints.count(hints[0]) == len(hints):
                reduction_hint_val = hints[0]
            else:
                reduction_hint_val = ReductionHint.DEFAULT
        else:
            reduction_hint_val = ReductionHint.DEFAULT

        mutations = set()
        for node in node_schedule:
            if hasattr(node, "get_mutations"):
                mutations.update(node.get_mutations())

        with TritonKernel(
            *tiled_groups, reduction_hint=reduction_hint_val, mutations=mutations
        ) as kernel:
            stack = contextlib.ExitStack()
            for node in node_schedule:
                if node not in (EnableReduction, DisableReduction):
                    node.mark_run()
            for node in node_schedule:
                if node is DisableReduction:
                    stack.enter_context(kernel.disable_reduction())
                elif node is EnableReduction:
                    stack.close()
                else:
                    # TODO - mostly works but needs a couple fixes
                    if not dynamo_config.dynamic_shapes:
                        # TODO - use split ranges ?
                        indexing_dtype_strength_reduction(node._body)
                    index_vars = kernel.split_and_set_ranges(node.get_ranges())
                    node.codegen(index_vars)

        src_code = kernel.codegen_kernel()
        kernel_name = self.define_kernel(src_code, node_schedule)
        kernel.call_kernel(V.graph.wrapper_code, kernel_name)
        self.scheduler.free_buffers()

    def define_kernel(self, src_code, node_schedule):
        wrapper = V.graph.wrapper_code
        if src_code in wrapper.kernels:
            kernel_name = wrapper.kernels[src_code]
        else:
            fused_name = (
                get_fused_kernel_name(node_schedule)
                if config.triton.descriptive_names
                else ""
            )
            kernel_name = "_".join(["triton", fused_name, wrapper.next_kernel_suffix()])
            wrapper.kernels[src_code] = kernel_name
            subs_name = kernel_name if config.triton.unique_kernel_names else "triton_"
            src_code = src_code.replace("KERNEL_NAME", subs_name)

            # TODO(voz): Ostensibly, we should not need this. But there are cases where C++ codegen does
            # not use BracesBuffer, so we have no good indicator of a C++ buffer atm.
            src_code = src_code.replace("#pragma CMT", "#")

            _, _, kernel_path = get_code_path(src_code, "py", extra="")
            compile_wrapper = IndentedBuffer()
            compile_wrapper.writeline("async_compile.triton('''")
            compile_wrapper.splice(src_code, strip=True)
            compile_wrapper.writeline("''')")

            metadata_comment = f"# kernel path: {kernel_path}"
            metadata_comment += "\n" + get_kernel_metadata(node_schedule)
            wrapper.define_kernel(
                kernel_name, compile_wrapper.getvalue(), metadata_comment
            )
        return kernel_name

    def codegen_template(self, template_node, epilogue_nodes):
        """
        Codegen a triton template
        """
        _, (numel, rnumel) = template_node.group
        assert rnumel == 1
        kernel, render = template_node.node.make_kernel_render(template_node.node)
        with kernel:
            for node in [template_node, *epilogue_nodes]:
                node.mark_run()
            render()  # warmup run to get the args right
            for node in epilogue_nodes:
                node.codegen(kernel.split_and_set_ranges(node.get_ranges()))

        src_code = render()
        kernel_name = self.define_kernel(src_code, [template_node, *epilogue_nodes])
        kernel.call_kernel(V.graph.wrapper_code, kernel_name)
        self.scheduler.free_buffers()

    def codegen_sync(self):
        V.graph.wrapper_code.writeline("torch.cuda.synchronize()")

    @staticmethod
    @functools.lru_cache(32)
    def candidate_tilings(node):
        ranges, reduction_ranges = node.get_ranges()
        if len(ranges) <= 1:
            return ()

        rw = node.pointwise_read_writes()
        assert len(rw.range_vars) == len(ranges)

        deps = [
            dep
            for dep in itertools.chain(rw.reads, rw.writes)
            if dep.name not in V.graph.removed_buffers
        ]
        write_names = {dep.name for dep in rw.writes}

        tilings = []

        for dep in deps:
            strides = V.graph.sizevars.stride_hints(dep.index, rw.range_vars)
            assert len(strides) == len(ranges)
            try:
                split = strides.index(1) + 1
                if split == len(ranges):
                    continue
                if all(s == 0 for s in strides[split:]):
                    # if this is a broadcasted tensor and all dimensions after split are broadcast,
                    # this is not a real split
                    continue

            except ValueError:
                continue
            tiled_groups = (
                V.graph.sizevars.simplify(sympy_product(ranges[:split])),
                V.graph.sizevars.simplify(sympy_product(ranges[split:])),
            )
            # score by number of elements
            score = V.graph.sizevars.size_hint(
                sympy_product(
                    size for size, stride in zip(ranges, strides) if stride != 0
                )
            )
            if dep.name in write_names:
                # ngimel said contiguous writes is more important than reads
                score *= 2
            if CandidateTiling.is_good_size(tiled_groups[0]):
                score *= 2
            if CandidateTiling.is_good_size(tiled_groups[1]):
                score *= 2

            if (
                V.graph.sizevars.size_hint(
                    score - sympy_product(itertools.chain(ranges, reduction_ranges))
                )
                >= 0
            ):
                tilings.append(CandidateTiling(tiled_groups, score, dep.name))
        return tilings

    @classmethod
    def select_tiling(cls, node_schedule, numel, reduction_numel=sympy.Integer(1)):
        """
        Heuristics to decide how to tile kernels.
        Currently, we tile based on stride-1 dimensions.

        Returns:
            `(tile1, tile2, reduction_numel)` s.t. `tile1 * tile2 == numel`

        """
        if reduction_numel != 1 or config.triton.max_tiles <= 1:
            # TODO(jansel): should we tile reductions?
            return (numel, reduction_numel)

        seen_names = set()
        candidate_tiles = collections.Counter()
        for node in EnableReduction.filter(node_schedule):
            for tiling in cls.candidate_tilings(node):
                if tiling.name in seen_names:
                    continue
                seen_names.add(tiling.name)
                candidate_tiles[tiling.tiling] += tiling.score

        ranked_tilings = [tiling for tiling, score in candidate_tiles.most_common()]

        if config.triton.max_tiles >= 3:
            # Add one 3D tiling choice
            for i in range(1, len(ranked_tilings)):
                a0, a1 = ranked_tilings[0]
                b0, b1 = ranked_tilings[i]
                if V.graph.sizevars.size_hint(a1 - b1) == 0:
                    continue
                if V.graph.sizevars.size_hint(a1 - b1) < 0:
                    # swap so a0 is bigger
                    a0, a1 = ranked_tilings[i]
                    b0, b1 = ranked_tilings[0]
                assert V.graph.sizevars.size_hint(a1 - b1) > 0
                if V.graph.sizevars.maybe_guard_multiple_of(a1, b1):
                    tiling = (a0, ir.FloorDiv(a1, b1), b1)
                    ranked_tilings = [tiling] + ranked_tilings
                    break  # only 1 choice for now

        for tiled_groups in ranked_tilings:
            new_groups = (*tiled_groups, reduction_numel)
            if all(
                TritonKernel.is_compatible(new_groups, node.get_ranges())
                for node in node_schedule
                if isinstance(node, scheduler.SchedulerNode)
            ):
                return new_groups

        return (numel, reduction_numel)

    def flush(self):
        pass


@dataclasses.dataclass
class CandidateTiling:
    tiling: List[sympy.Expr]
    score: int  # higher is better
    name: str = None

    @staticmethod
    def is_good_size(s):
        """Somewhat arbitrary heuristic used to boost scores for some sizes"""
        s = V.graph.sizevars.size_hint(s)
        return s >= 32 and (s % 32 == 0)


class DisableReduction:
    """
    Marker to invoke `kernel.disable_reduction()`.  This closes a
    reduction loop and allows for pointwise ops to occur on the output
    of a reduction.
    """


class EnableReduction:
    """
    Marker to end a DisableReduction block.
    """

    @staticmethod
    def filter(node_schedule):
        """
        Get the nodes from node_schedule skipping those in a
        DisableReduction block.
        """
        disabled = False
        for node in node_schedule:
            if node in (EnableReduction, DisableReduction):
                # Don't tile stuff outside the main reduction loop
                disabled = node is DisableReduction
            elif disabled:
                pass
            else:
                yield node


class CantSplit(Exception):
    pass<|MERGE_RESOLUTION|>--- conflicted
+++ resolved
@@ -1229,8 +1229,9 @@
         result.writelines(["\n", "\n", "def call(args):"])
         grid = []
         extra_args = []
+        extra_args_str = None
+        index = V.graph.scheduler.current_device.index
         with result.indent():
-            index = V.graph.scheduler.current_device.index
             result.writeline(f"with torch.cuda._DeviceGuard({index}):")
             with result.indent():
                 result.writeline(
@@ -1250,8 +1251,6 @@
                     f"triton_.run(*args, {extra_args_str}grid=grid({', '.join(grid)}), stream={stream_name})"
                 )
 
-<<<<<<< HEAD
-=======
         # benchmark all configs
         result.writelines(["\n", "\n", "def benchmark_all_configs(args):"])
         with result.indent():
@@ -1265,7 +1264,6 @@
                 )
 
         ninplace_args = len(unique(self.args.inplace_buffers.values()))
->>>>>>> 688427b5
         result.writelines(["\n", "\n", "if __name__ == '__main__':"])
         with result.indent():
             result.writeline("from torch._inductor.utils import get_num_bytes")
