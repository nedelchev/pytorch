--- conflicted
+++ resolved
@@ -1,213 +1,9 @@
-<<<<<<< HEAD
-import contextlib
-import copy
-from typing import Callable, Tuple, Generator, Dict, Optional, List
-from unittest.mock import patch
-import dataclasses
-
 import torch
 import weakref
-import torch._dynamo as torchdynamo
-from torch._dynamo.eval_frame import Constraint
-from torch._decomp import core_aten_decompositions
-from torch._dispatch.python import enable_python_dispatcher
-from torch.nn.utils import stateless
-from torch.utils import _pytree as pytree
-=======
-import torch
-import weakref
->>>>>>> b2ff9680
 from torch.fx.experimental.symbolic_shapes import StrictMinMaxConstraint
 from torch.utils._sympy.value_ranges import ValueRanges
 import sympy
 
-<<<<<<< HEAD
-from torch._functorch.aot_autograd import (
-    AOTConfig,
-    create_aot_dispatcher_function,
-    default_partition,
-    run_functionalized_fw_and_collect_metadata,
-)
-
-from torch.fx.experimental.proxy_tensor import (
-    get_proxy_slot,
-    get_torch_dispatch_modes,
-    has_proxy_slot,
-    make_fx,
-    ProxyTorchDispatchMode,
-    set_proxy_slot,
-)
-
-from torch._functorch.eager_transforms import _unwrap_all_tensors_from_functional
-
-from .workflow import ExportedProgram
-
-CORE_ATEN_DECOMPOSITIONS_TABLE = core_aten_decompositions()
-
-__all__ = ["do_not_use_experimental_export"]
-
-
-def _aot_capture(mod, flat_args):
-    """
-    A wrapper around aot_autograd() to mix AOT Autograd + torch.export.
-    Some assumptions were made about the AOT Autograd internal:
-    1. The functionalization metadata format.
-    2. Calling convention of returned forward graph.
-    3. make_fx() internal proxy storage.
-
-    In the current context we're just experimenting the idea so it's possible things
-    could break. For the next step we should find a way to upstream something reasonable.
-    """
-    param_list = [
-        *mod.named_parameters(remove_duplicate=False),
-        *mod.named_buffers(remove_duplicate=False),
-    ]
-    params = dict(param_list)
-    params_flat, params_spec = pytree.tree_flatten(params)
-    params_len = len(params_flat)
-
-    full_args = []
-    full_args.extend(params_flat)
-    full_args.extend(flat_args)
-
-    def functional_call(*args):
-
-        with stateless._reparametrize_module(
-            mod,
-            pytree.tree_unflatten(args[:params_len], params_spec),  # type: ignore[arg-type]
-        ):
-            return torch.fx.Interpreter(mod).run(*args[params_len:])
-
-    out_spec = None
-
-    with enable_python_dispatcher():
-        fw_metadata = run_functionalized_fw_and_collect_metadata(
-            lambda *args: pytree.tree_flatten(functional_call(*args))[0],
-            keep_input_mutations=False,
-        )(*copy.deepcopy(full_args))  # type: ignore[operator]
-
-    assert len(fw_metadata.input_info) == len(full_args)
-    mutated_input_indices = [
-        i
-        for i, input_info in enumerate(fw_metadata.input_info)
-        if input_info.mutates_data or input_info.mutates_metadata
-    ]
-
-    graph_module = None
-
-    def fw_compiler(gm, inputs):
-        nonlocal graph_module
-        graph_module = gm
-
-    def set_state_proxies(state_args):
-        modes = get_torch_dispatch_modes()
-        proxy_tensor_modes = [m for m in modes if isinstance(m, ProxyTorchDispatchMode)]
-        if len(proxy_tensor_modes) == 0:
-            return
-        assert len(state_args) == len(params_flat)
-        for i, arg in enumerate(state_args):
-            tracer = next(
-                m.tracer for m in proxy_tensor_modes if has_proxy_slot(arg, m.tracer)
-            )
-            set_proxy_slot(arg, tracer, params_flat[i])
-
-    aot_config = AOTConfig(
-        fw_compiler=fw_compiler,
-        bw_compiler=lambda gm, inputs: None,
-        partition_fn=default_partition,
-        decompositions=CORE_ATEN_DECOMPOSITIONS_TABLE,  # type: ignore[arg-type]
-        num_params_buffers=params_len,
-        aot_id=-1,
-        keep_inference_input_mutations=False,
-        dynamic_shapes=True,
-    )
-
-    def exported_call(*args):
-        state_args = args[:params_len]
-        unwrapped_state_args = _unwrap_all_tensors_from_functional(
-            state_args, reapply_views=False
-        )
-        set_state_proxies(unwrapped_state_args)
-        with torch.fx.traceback.preserve_node_meta():
-            outputs = functional_call(*args)
-        nonlocal out_spec
-        outputs, out_spec = pytree.tree_flatten(outputs)
-        return outputs
-
-    with torch.enable_grad():
-        create_aot_dispatcher_function(
-            exported_call,
-            full_args,
-            aot_config,
-        )
-
-    assert graph_module is not None
-
-    for i, node in enumerate(graph_module.graph.nodes):
-        if i == len(params_flat):
-            break
-        assert node.op == "placeholder" and len(node.users) == 0
-        graph_module.graph.erase_node(node)
-
-    output_node = next(iter(reversed(graph_module.graph.nodes)))
-    assert output_node.op == "output" and len(output_node.args) == 1
-    # Turncate the output so we only output what we need.
-    output_node.args = (
-        output_node.args[0][
-            : len(mutated_input_indices) + len(fw_metadata.output_info)
-        ],
-    )
-
-    graph_module.graph.eliminate_dead_code()
-    graph_module.recompile()
-
-    def _find_source(node):
-        queue = [node]
-        while len(queue) > 0:
-            current_node = queue.pop(0)
-            if current_node.op == "placeholder" or current_node.op == "get_attr":
-                return current_node
-            for parent in current_node._input_nodes:
-                queue.append(parent)
-
-        assert False, "should never get here"
-
-    mutations = []
-    for idx, val in enumerate(mutated_input_indices):
-        dest = output_node.args[0][idx]
-        # mapping the original node and the mutated node
-        mutations.append((_find_source(dest), output_node.args[0][idx]))
-
-    assert out_spec is not None
-    return graph_module, mutations, out_spec
-
-
-@torchdynamo.config.patch(
-    dynamic_shapes=True,
-    capture_scalar_outputs=True,
-    guard_nn_modules=True,
-    specialize_int=True,
-    allow_rnn=True,
-    verbose=True,
-)
-def do_not_use_experimental_export(f: Callable, args: Tuple, constraints: List[Constraint]=None):
-    """
-    This prototype is under heavy development. Pls don't use it if you are
-    not part of PyTorch 2.0 Export team.
-    """
-    flattened_args, in_spec = pytree.tree_flatten(args)
-    # Doing it twice so that if graph_module accidentally modifies the input
-    # we still get the same original input.
-    original_flat_args = tuple(flattened_args)
-    flat_args = tuple(flattened_args)
-
-    graph_module, guards = torchdynamo.export(f, *args, aten_graph=False, constraints=constraints)
-    # TODO (tmanlaibaatar) do sth with guards?
-    graph_module, mutations, out_spec = _aot_capture(graph_module, flat_args)
-    return ExportedProgram(fw_module=graph_module, mutations=mutations, example_inputs=original_flat_args, in_spec=in_spec, out_spec=out_spec)
-
-=======
->>>>>>> b2ff9680
 
 # Note - [On Export Dynamic Dimension UX]
 #
@@ -243,4 +39,5 @@
 #     ]
 # )
 def dynamic_dim(t: torch.Tensor, index: int):
+    from torch._dynamo.eval_frame import Constraint
     return Constraint(weakref.ref(t), id(t), index, StrictMinMaxConstraint(ValueRanges(lower=2, upper=sympy.oo)))