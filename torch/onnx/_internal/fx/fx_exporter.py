import abc
from typing import Any, Callable, Mapping, Sequence

import torch._ops
import torch.fx

import torch.onnx
import torch.onnx._internal.exporter
import torch.onnx._internal.fx.function_dispatcher as function_dispatcher
import torch.onnx._internal.fx.passes as passes
from torch.onnx._internal import _beartype

# TODO: make_fx lose stack info https://github.com/pytorch/pytorch/issues/90276


class FXGraphModuleExporter(torch.onnx._internal.exporter.Exporter, abc.ABC):
    @property
    def decomposition_table(self) -> Mapping[torch._ops.OpOverload, Callable]:
        return function_dispatcher._ONNX_FRIENDLY_DECOMPOSITION_TABLE

    @_beartype.beartype
    def export_fx_to_onnx(
        self,
        fx_module: torch.fx.GraphModule,
        fx_module_args: Sequence[Any],
    ) -> torch.onnx.ExportOutput:
        # Apply decomposition table to the input graph.
        module = passes.Decompose(
            fx_module,
            self.decomposition_table,
            enable_dynamic_axes=self.options.dynamic_shapes,
        ).run(*fx_module_args)

        # ONNX does not support views and mutations.
        # Functionalize to get a semantically equivalent graph without mutations.
        module = passes.Functionalize(
            module, enable_dynamic_axes=self.options.dynamic_shapes
        ).run(*fx_module_args)
        # Input mutations are detected and distilled after `Functionalize` pass.
        # Remove them since ONNX inference does not need them.
        module = passes.RemoveInputMutation(module).run(*fx_module_args)

<<<<<<< HEAD
        # Run ShapeInferenceWithFakeTensor  to get static shape of nodes for op_level_debug purposes.
=======
        # ONNX does not support views and mutations.
        # Functionalize to get a semantically equivalent graph without mutations.
        module = passes.Functionalize(
            module, enable_dynamic_axes=self.options.dynamic_shapes
        ).run(*fx_module_args)
        # Input mutations are detected and distilled after `Functionalize` pass.
        # Remove them since ONNX inference does not need them.
        module = passes.RemoveInputMutation(module).run(*fx_module_args)

        # Run ShapeInferenceWithFakeTensor to get static shape of nodes for op_level_debug purposes.
>>>>>>> 57150b03
        # The pass added nodes with static shape into original node metadata:
        # node.meta["static_shape"]: FakeTensor/int/float/SymInt/SynFloat
        if self.options.op_level_debug:
            module = passes.ShapeInferenceWithFakeTensor(module).run(*fx_module_args)

        # We want to pass list of ints and floats to TorchScript graph correctly
        # in _export_fx_to_ts, so we must disable FakeTensorMode. Otherwise, graph may
        # receive FakeTensor and results runtime error. In addition, TorchScript-based
        # ONNX exporter used in _ts_graph_to_onnx_model_in_protobuf is not compatible
        # with FakeTensorMode.
        with torch.utils._mode_utils.no_dispatch():
            onnxscript_graph = passes.export_fx_to_onnxscript(module, self.options)
        # Export TorchScript graph to ONNX ModelProto.
        onnx_model = onnxscript_graph.to_model_proto(self.options.opset_version)
        return torch.onnx.ExportOutput(onnx_model)<|MERGE_RESOLUTION|>--- conflicted
+++ resolved
@@ -40,20 +40,7 @@
         # Remove them since ONNX inference does not need them.
         module = passes.RemoveInputMutation(module).run(*fx_module_args)
 
-<<<<<<< HEAD
-        # Run ShapeInferenceWithFakeTensor  to get static shape of nodes for op_level_debug purposes.
-=======
-        # ONNX does not support views and mutations.
-        # Functionalize to get a semantically equivalent graph without mutations.
-        module = passes.Functionalize(
-            module, enable_dynamic_axes=self.options.dynamic_shapes
-        ).run(*fx_module_args)
-        # Input mutations are detected and distilled after `Functionalize` pass.
-        # Remove them since ONNX inference does not need them.
-        module = passes.RemoveInputMutation(module).run(*fx_module_args)
-
         # Run ShapeInferenceWithFakeTensor to get static shape of nodes for op_level_debug purposes.
->>>>>>> 57150b03
         # The pass added nodes with static shape into original node metadata:
         # node.meta["static_shape"]: FakeTensor/int/float/SymInt/SynFloat
         if self.options.op_level_debug:
