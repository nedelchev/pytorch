import operator
from contextlib import contextmanager
from enum import Enum

from typing import Any, cast, Dict, List, Optional, Tuple

import torch
import torch.fx as fx
import torch.library
import torch.nn as nn

import torch.utils._pytree as pytree

from torch.distributed._tensor import DeviceMesh, distribute_tensor, Replicate, Shard

from torch.distributed._tensor._utils import compute_local_shape
from torch.distributed._tensor.op_schema import (
    OpStrategy,
    PlacementStrategy,
    StrategyType,
    TupleStrategy,
)
from torch.distributed._tensor.placement_types import _Partial, DTensorSpec, Placement
from torch.distributed._tensor.redistribute import _redistribute_with_local_tensor
from torch.fx import GraphModule
from torch.fx.experimental.proxy_tensor import make_fx
from torch.fx.passes.shape_prop import _extract_tensor_metadata
from torch.nn.utils._named_member_accessor import NamedMemberAccessor


aten = torch.ops.aten

# Dummy op used by data parallel to tag gradients.
_spmd_lib_def = torch.library.Library("_spmd", "DEF")
_spmd_lib_def.define("tag_grad(Tensor self) -> Tensor")

_spmd_lib_impl = torch.library.Library("_spmd", "IMPL")
_spmd_lib_impl.impl("tag_grad", lambda x: x, "CompositeExplicitAutograd")


class DataParallelStyle(Enum):
    """
    We have three types of Data Parallel style:
    1. DEFAULT: the default data parallel style, which is to represent a mixed
                replicate and fully shard behavior. For each parameter that is able
                to be sharded evenly, we shard it, otherwise we would replicate the
                parameter. This style avoids potential padding if the parameters
                cannot be sharded evenly, but it would generate a mixed of all_reduce
                and reduce_scatter.
    2. REPLICATE: the data parallel style that replicates all model parameters.
                  This is similar to the behavior of DistributedDataParallel.
    3. FULLY_SHARD: the data parallel style that shards all model parameters. This
                    is similar to the behavior of FullyShardedDataParallel, the
                    difference is that FullyShardedDataParallel (ZERO-3), which
                    shards the model using FlatParameter based sharding,
                    while this style shards each parameter into DTensor.
    """

    DEFAULT = 0
    REPLICATE = 1
    FULLY_SHARD = 2


class NodeType(Enum):
    """
    NodeType is a enum that records the type of the tensors in the graph.
    This is used to determine the data parallel strategy.
    """

    PARAM = 0
    ACT = 1
    GRAD = 2
    STATE = 3
    NON_TENSOR = 4  # NON_TENSOR is to tag non tensor node (i.e. graph output)


class DataParallelStrategy(OpStrategy):
    """
    DataParallelStrategy is a special case of OpStrategy that only records
    the "data parallel style" placement strategy for each fx Node.

    It takes a list of PlacementStrategy, where each PlacementStrategy describes
    one way to distribute the tensor and computation. In the DataParallel case,
    there're two possible ways to distribute the parameters:
        1. replicate the parameter over a set of devices (DDP like behavior)
        2. shard the parameter on its tensor dimension 0 over a set of devices
           (FSDP like behavior).

    In addition to the strategy list, we also need to:
    1. `node_type`: record the type of each node in the graph, so that we can
        determine how to propagate in a data parallel fashion.
    2. `reduce_over_batch` is specifically tied to data parallel as the loss
        calculation usually results in scalar tensor where it comes from a
        reduction over the batch dimension. We need to know this information
        so that we could keep the output as sharded.
    """

    def __init__(
        self,
        node_type: NodeType,
        strategy_list: List[PlacementStrategy],
        reduction_over_batch: bool = False,
    ):
        super().__init__(strategy_list)
        self.node_type = node_type
        self.reduction_over_batch = reduction_over_batch

    def __str__(self) -> str:
        return f"type: {self.node_type}, {super().__str__()}"


@contextmanager
def gradients_tagging(params: Dict[str, torch.Tensor]):
    """
    This is a helper function that tags the gradient of the parameters
    with a special tag, so that we can identify them during SPMD expansion.

    It's safe to trace those hooks and we would remove those nodes later.
    """

    tagging_hooks = []
    try:
        for p in params.values():
            h = p.register_hook(lambda grad: torch.ops._spmd.tag_grad(grad))
            tagging_hooks.append(h)
        yield
    finally:
        # remove those hooks after tracing
        for h in tagging_hooks:
            h.remove()


class BatchDimAnalyzer:
    """
    This class is used to analyze the batch dimension of each tensor/node in the
    graph. We need to know the batch dimension of each tensor/node so that we know
    exactly the sharding layout of intermediate tensors.

    We possibly should evaluate using symbolic shapes to track the batch dimension.
    We can experiment it later with dynamo integration (as dynamo have mark_dynamic
    API which allows marking batch dimension only) or try to use FakeTensorMode to
    mark the batch dimension. For now, let's just use the batch dimension of the first
    input tensor as the hint to track the batch dimension of all tensors/nodes in
    the graph.
    """

    def __init__(self, batch_dim: int = 0) -> None:
        self.batch_dim = batch_dim

        if batch_dim != 0:
            # TODO: see if this make sense or not
            raise RuntimeError("Data Parallel only supports batch dim on dimension 0!")

        self.batch_dim_map: Dict[fx.Node, int] = {}
        # batch dim size is used to track the batch dim size of the input tensor
        self.batch_dim_size = -1

    def init_batch_dim_size(self, batch_dim_size: int) -> None:
        """
        initialize batch dim size base on the first input batch size
        """
        if self.batch_dim_size != -1 and self.batch_dim_size != batch_dim_size:
            raise RuntimeError(
                f"batch dim size is already initialized! "
                f"Found new batch size: {batch_dim_size} not "
                f"matching existing batch dim size: {self.batch_dim_size}!"
            )
        self.batch_dim_size = batch_dim_size

    def set_batch_dim(self, node: fx.Node, batch_dim: int) -> None:
        self.batch_dim_map[node] = batch_dim

    def get_batch_dim(self, node: fx.Node) -> int:
        if node not in self.batch_dim_map:
            raise RuntimeError(f"batch dim analysis failed on node: {node}!")
        return self.batch_dim_map[node]

    def compute_batch_dim(self, node: fx.Node, full_reduction=False) -> int:
        """
        compute the batch dimension for the `node`
        """
        assert self.batch_dim_size != -1, "batch dim size is not initialized!"

        if node in self.batch_dim_map:
            # if batch dim already computed, simply return it
            return self.batch_dim_map[node]

        shape = node.meta["val"].shape

        if full_reduction:
            # if it's a full reduction then we use operand batch dim as
            # the node's batch dim
            operand = node.all_input_nodes[0]
            assert (
                operand in self.batch_dim_map
            ), "input have full reduction but not in dim map!"
            operand_batch_dim = self.get_batch_dim(operand)
            self.set_batch_dim(node, operand_batch_dim)
            return operand_batch_dim
        else:
            # loop through the dim size to find the batch dim
            for i, dim_size in enumerate(shape):
                if dim_size == self.batch_dim_size:
                    self.set_batch_dim(node, i)
                    return i

        # if we reach here, it means we failed to find the batch dim
        raise RuntimeError(f"batch dim analysis failed on node: {node}!")

    def get_batch_dim_shard_spec(
        self, node: fx.Node, mesh: DeviceMesh, input_full_reduction: bool = False
    ) -> Tuple[DTensorSpec, bool]:
        """
        This function first compute the batch dimension for the current node,
        then generate the sharding spec that shards on the batch dimension.
        """
        # for reduction op that reduces over the sharded batch dim
        # we don't generate partial, but rather, we generate shard
        # This is because the intention of data parallel is to never
        # do full reduction across batch dimension, it would still
        # keep the reduction activation as sharded.
        reduction_over_batch = False
        reduction_ops = [aten.sum.default, aten.mean.default]
        shape = node.meta["val"].shape
        if node.target in reduction_ops and len(shape) == 0:
            operand = node.all_input_nodes[0]
            if operand in self.batch_dim_map:
                operand_batch_dim = self.get_batch_dim(operand)
                if operand_batch_dim == self.batch_dim:
                    reduction_over_batch = True
            else:
                raise RuntimeError(f"batch dim analysis failed on node: {node}!")

        full_reduction = reduction_over_batch or input_full_reduction
        node_batch_dim = self.compute_batch_dim(node, full_reduction)
        batch_dim_shard_spec = DTensorSpec(
            mesh=mesh, placements=[Shard(node_batch_dim)]
        )

        if full_reduction:
            batch_dim_shard_spec.from_local = True  # type: ignore[attr-defined]

        return batch_dim_shard_spec, reduction_over_batch


def _gen_shard_strategy(
    mesh: DeviceMesh, shard_dim: int, input_specs: Optional[List[DTensorSpec]] = None
) -> PlacementStrategy:
    """
    util function to generate a shard strategy on shard_dim
    """
    return PlacementStrategy(
        output_spec=DTensorSpec(mesh=mesh, placements=[Shard(shard_dim)]),
        input_specs=input_specs,
    )


def _gen_replicate_strategy(
    mesh: DeviceMesh, input_specs: Optional[List[DTensorSpec]] = None
) -> PlacementStrategy:
    """
    util function to generate a replicate strategy
    """
    return PlacementStrategy(
        output_spec=DTensorSpec(mesh=mesh, placements=[Replicate()]),
        input_specs=input_specs,
    )


def _gen_partial_strategy(mesh: DeviceMesh) -> PlacementStrategy:
    """
    util function to generate a partial strategy
    """
    return PlacementStrategy(
        output_spec=DTensorSpec(mesh=mesh, placements=[_Partial()]),
    )


def build_data_parallel_strategies(
    train_step_graph: GraphModule,
    num_params: int,
    num_states: int,
    mesh: DeviceMesh,
    batch_dim: int = 0,
) -> Dict[fx.Node, StrategyType]:
    """
    This function loop through the train step graph and build the
    data parallel strategy for each fx Node
    """
    activation_idx = num_params + num_states
    non_compute_ops = [
        aten.clone.default,
        aten.detach.default,
        aten.ones_like.default,
        aten.reshape.default,
        aten.t.default,
        aten.view.default,
        torch.ops._spmd.tag_grad.default,
        operator.getitem,
    ]

<<<<<<< HEAD
    dp_strategy_map: Dict[fx.Node, StrategyType] = {}
    batch_dim_analzer = BatchDimAnalyzer(batch_dim)
=======
    dp_strategy_map = {}
    batch_dim_analyzer = BatchDimAnalyzer(batch_dim)
>>>>>>> 6d9c0222
    placeholder_idx = 0
    num_param_grad = 0

    # first we backward propagate to mark the param gradients sharding
    # with tag_grad node helps and then delete the tag_grad nodes
    for node in reversed(list(train_step_graph.graph.nodes)):
        # find a param_grad node via the tagging
        if node.target == torch.ops._spmd.tag_grad.default:
            cur_node = node
            while cur_node.target in non_compute_ops:
                cur_node = cur_node.args[0]
                partial_strategy = _gen_partial_strategy(mesh)
                dp_strategy_map[cur_node] = DataParallelStrategy(
                    NodeType.GRAD, [partial_strategy]
                )
            num_param_grad += 1
            # remove the tag_grad node from graph
            node.replace_all_uses_with(node.args[0])
            train_step_graph.graph.erase_node(node)

            if num_param_grad == num_params:
                # early break if we have already processed all param_grads
                break

    # next we forward propagate to mark all the sharding
    for node in train_step_graph.graph.nodes:
        if node.op == "placeholder":
            if "val" not in node.meta:
                # NOTE: There're certain cases where the placeholder nodes do
                # not have real tensor values:
                # 1. optimizer states can be None sometimes, i.e. SGD with
                #    no momentum, optimizer states populate `momentum` state
                #    as None, the full graph we get from `compile` would have
                #    None as the placeholder value
                # 2. function args might not only contain params or activations,
                #    but also contain other non-tensor inputs, i.e. the model
                #    and optimizer instances baked in as a placeholder, there might
                #    also be some scalar argument which is not a tensor
                #
                # For the above cases, we create a NON_TENSOR stratgy so that we
                # know it's not a tensor and we don't need to shard it
                dp_strategy_map[node] = DataParallelStrategy(NodeType.NON_TENSOR, [])

            elif placeholder_idx < num_params:
                # during compilation there's an assumption that the first num_params
                # placeholders should be parameters
                shard_strategy = _gen_shard_strategy(mesh, 0)
                replica_strategy = _gen_replicate_strategy(mesh)
                dp_strategy_map[node] = DataParallelStrategy(
                    NodeType.PARAM, [replica_strategy, shard_strategy]
                )

            elif placeholder_idx < activation_idx:
                # optimizer states follow the same strategy as
                # the corresponding parameters
                placement_strategies: List[PlacementStrategy] = []

                replica_strategy = _gen_replicate_strategy(mesh)
                placement_strategies.append(replica_strategy)

                if node.meta["val"].ndim > 0:
                    # if the state is a scalar, we don't want to shard it
                    # i.e. param state step is usually a scalar tensor
                    shard_strategy = _gen_shard_strategy(mesh, 0)
                    placement_strategies.append(shard_strategy)
                dp_strategy_map[node] = DataParallelStrategy(
                    NodeType.STATE, placement_strategies
                )
            else:
                activation_batch_dim_size = node.meta["val"].shape[batch_dim]
                # find the first activation node and use its batch dim size
                if batch_dim_analyzer.batch_dim_size == -1:
                    batch_dim_analyzer.init_batch_dim_size(activation_batch_dim_size)

                batch_dim_analyzer.set_batch_dim(node, batch_dim)
                shard_strategy = _gen_shard_strategy(mesh, batch_dim)
                dp_strategy_map[node] = DataParallelStrategy(
                    NodeType.ACT, [shard_strategy]
                )
            placeholder_idx += 1
        elif node.op == "call_function":
            # Annotate node types for the computation graph
            # Data Parallel node propagation logic:
            # param (non-compute) -> out: param
            # grad (non-compute before/after) -> out: grad
            # state -> output: state
            #
            # param + activation (param must be replicate, act be sharded) -> out: activation
            # param/state + grad (param/state/grad be the same spec) -> out: param/state
            # param + state -> out: param
            if node.target in non_compute_ops:
                # At this point, we should have removed all the `tag_grad` nodes in the graph
                assert node.target != torch.ops._spmd.tag_grad.default

                input_nodes = node.all_input_nodes
                assert (
                    len(input_nodes) == 1
                ), f"non-compute op only support one input now, found node: {node} with length of inputs: {len(node.args)}"
<<<<<<< HEAD

                arg_strategy = dp_strategy_map[input_nodes[0]]
=======
                arg_node_strategy = dp_strategy_map[input_nodes[0]]
                assert isinstance(arg_node_strategy, DataParallelStrategy)
                arg_node_type = arg_node_strategy.node_type
                input_full_reduction = arg_node_strategy.reduction_over_batch

                if arg_node_type == NodeType.PARAM:
                    replica_strategy = _gen_replicate_strategy(mesh)
                    dp_strategy_map[node] = DataParallelStrategy(
                        NodeType.PARAM, [replica_strategy]
                    )
                elif arg_node_type == NodeType.GRAD:
                    partial_sig = _gen_partial_strategy(mesh)
                    dp_strategy_map[node] = DataParallelStrategy(
                        NodeType.GRAD, [partial_sig]
                    )
                elif arg_node_type == NodeType.ACT:
                    arg_node_spec, _ = batch_dim_analyzer.get_batch_dim_shard_spec(
                        input_nodes[0], mesh
                    )

                    output_spec, _ = batch_dim_analyzer.get_batch_dim_shard_spec(
                        node, mesh, input_full_reduction
                    )
>>>>>>> 6d9c0222

                if node.target == operator.getitem:
                    # for getitem call, just forward the strategy from the input
                    getitem_idx = node.args[1]
                    if isinstance(arg_strategy, TupleStrategy):
                        # for tuple strategy, we need to get the child strategy from the tuple
                        dp_strategy_map[node] = arg_strategy.childs[getitem_idx]
                    else:
                        # if it's not a tuple strategy, we just forward the arg strategy
                        dp_strategy_map[node] = arg_strategy
                else:
                    assert isinstance(arg_strategy, DataParallelStrategy)
                    arg_node_type = arg_strategy.node_type
                    input_full_reduction = arg_strategy.reduction_over_batch
                    if arg_node_type == NodeType.PARAM:
                        replica_strategy = _gen_replicate_strategy(mesh)
                        dp_strategy_map[node] = DataParallelStrategy(
                            NodeType.PARAM, [replica_strategy]
                        )
                    elif arg_node_type == NodeType.GRAD:
                        partial_sig = _gen_partial_strategy(mesh)
                        dp_strategy_map[node] = DataParallelStrategy(
                            NodeType.GRAD, [partial_sig]
                        )
                    elif arg_node_type == NodeType.ACT:
                        arg_node_spec, _ = batch_dim_analzer.get_batch_dim_shard_spec(
                            input_nodes[0], mesh
                        )

                        output_spec, _ = batch_dim_analzer.get_batch_dim_shard_spec(
                            node, mesh, input_full_reduction
                        )

                        shard_strategy = PlacementStrategy(
                            output_spec=output_spec, input_specs=[arg_node_spec]
                        )
                        dp_strategy_map[node] = DataParallelStrategy(
                            NodeType.ACT, [shard_strategy]
                        )
                    else:
                        raise RuntimeError(
                            f"non compute op not supporting {arg_node_type}! "
                        )

                # finished processing this non-compute node
                continue

            # for computatation nodes, we need to check all the inputs
            input_args = node.all_input_nodes
            input_specs = []
            if node in dp_strategy_map:
                # found a param_grad node that already have output pre-filled spec
                # fill in the expected input specs for the pre-filled strategy
                node_strategy = dp_strategy_map[node]
                assert isinstance(node_strategy, DataParallelStrategy)
                node_type = node_strategy.node_type
                assert node_type == NodeType.GRAD
                produce_param_grad_strat = node_strategy.strategies
                has_activation = False
                for arg in input_args:
                    arg_strategy = dp_strategy_map[arg]
                    assert isinstance(arg_strategy, DataParallelStrategy)
                    arg_node_type = arg_strategy.node_type
                    if arg_node_type == NodeType.ACT:
                        # activation sharded
                        has_activation = True
                        act_spec, _ = batch_dim_analyzer.get_batch_dim_shard_spec(
                            arg, mesh
                        )

                        input_specs.append(act_spec)

                if has_activation:
                    assert len(produce_param_grad_strat) == 1
                    produce_param_grad_strat[0].input_specs = input_specs
            else:
                # NOTE: This is the common region for all regular computation ops

                input_node_types = [
                    cast(DataParallelStrategy, dp_strategy_map[arg]).node_type
                    for arg in input_args
                    if isinstance(dp_strategy_map[arg], DataParallelStrategy)
                ]
                if NodeType.ACT in input_node_types:
                    # param + activation, build up acceptable strategy
                    # param must be replicated, activation must be sharded
                    for arg in input_args:
                        arg_strategy = dp_strategy_map[arg]
                        assert isinstance(arg_strategy, DataParallelStrategy)
                        node_type = arg_strategy.node_type
                        if node_type == NodeType.ACT:
                            # activation must stay sharded
                            act_spec, _ = batch_dim_analyzer.get_batch_dim_shard_spec(
                                arg, mesh
                            )

                            input_specs.append(act_spec)
                        elif node_type == NodeType.PARAM:
                            # param must be replicated
                            input_specs.append(
                                DTensorSpec(mesh=mesh, placements=[Replicate()])
                            )
                        else:
                            raise RuntimeError(
                                f"Expecting node with parameter and activation, but found {input_node_types}! "
                            )
                    # produce activation type sharding for output
                    (
                        output_spec,
                        reduction_over_batch,
                    ) = batch_dim_analyzer.get_batch_dim_shard_spec(node, mesh)

                    shard_strategy = PlacementStrategy(
                        output_spec=output_spec, input_specs=input_specs
                    )

                    dp_strategy_map[node] = DataParallelStrategy(
                        NodeType.ACT, [shard_strategy], reduction_over_batch
                    )
                elif NodeType.GRAD in input_node_types:
                    # param/state + grad, build up acceptable strategy
                    # the strategy should be the same for all the inputs/outputs
                    # TODO: optimizer parts should follow the dtensor prop logic
                    # to support more general cases that allows optimizer states
                    # to have different shardings compare to the params
                    replica_strategy = _gen_replicate_strategy(mesh)
                    shard_strategy = _gen_shard_strategy(mesh, shard_dim=0)
                    output_node_type = NodeType.PARAM

                    non_grad_types = [t for t in input_node_types if t != NodeType.GRAD]

                    output_node_type = non_grad_types[0]
                    for non_grad_type in non_grad_types:
                        assert (
                            non_grad_type == output_node_type
                        ), f"Found more than one non grad types! Expect {output_node_type} but found {non_grad_type}!"
                    assert output_node_type in [
                        NodeType.PARAM,
                        NodeType.STATE,
                    ], f"Expecting output node type to be either state or param, but found {output_node_type}!"

                    dp_strategy_map[node] = DataParallelStrategy(
                        output_node_type, [replica_strategy, shard_strategy]
                    )
                elif NodeType.STATE in input_node_types:
                    # either param + state or state + state
                    replica_strategy = _gen_replicate_strategy(mesh)
                    shard_strategy = _gen_shard_strategy(mesh, shard_dim=0)
                    output_node_type = (
                        NodeType.PARAM
                        if NodeType.PARAM in input_node_types
                        else NodeType.STATE
                    )

                    dp_strategy_map[node] = DataParallelStrategy(
                        output_node_type, [replica_strategy, shard_strategy]
                    )
                elif NodeType.PARAM in input_node_types:
                    # at this point, inputs should only have parameters, the
                    # strategy of this node would be the same as the input
                    dp_strategy_map[node] = dp_strategy_map[input_args[0]]
                else:
                    raise RuntimeError(
                        f"Unrecognized node: {node} with input node types: {input_node_types}."
                    )

        elif node.op == "output":
            dp_strategy_map[node] = DataParallelStrategy(NodeType.NON_TENSOR, [])
        else:
            raise RuntimeError(f"op code {node.op} not supported")

    return dp_strategy_map  # type: ignore[return-value]


def mark_data_parallel_shardings(
    train_step_graph: GraphModule,
    num_parameters: int,
    num_states: int,
    dp_strategy_map: Dict[fx.Node, StrategyType],
    parallel_mode: DataParallelStyle = DataParallelStyle.FULLY_SHARD,
) -> None:
    """
    This function marks the sharding for the nodes in the train_step_graph
    """
    activation_idx = num_parameters + num_states
    placeholder_idx = 0
    for node in train_step_graph.graph.nodes:
        node_strategy = dp_strategy_map[node]
        if node.op == "placeholder":
            assert isinstance(node_strategy, DataParallelStrategy)
            node_type = node_strategy.node_type
            node_strategies = node_strategy.strategies
            if node_type == NodeType.NON_TENSOR:
                # set node sharding to None
                node_sharding = None
            elif placeholder_idx < activation_idx:
                assert len(node_strategies) > 0, "node_strategies should not be empty"
                if parallel_mode == DataParallelStyle.REPLICATE:
                    # set to replicate for replicate style
                    node_sharding = node_strategies[0]
                elif parallel_mode == DataParallelStyle.FULLY_SHARD:
                    # set to shard for fully shard style
                    if len(node_strategies) == 1:
                        # only one strategy, use that instead
                        # i.e. optimizer state steps can only be replicate
                        node_sharding = node_strategies[0]
                    else:
                        # use the full sharding strategy
                        node_sharding = node_strategies[1]
                elif parallel_mode == DataParallelStyle.DEFAULT:
                    # TODO: add support for default mode
                    # default mode would generate either replicate or shard
                    raise NotImplementedError("default mode not implemented")
            else:
                assert len(node_strategies) > 0, "node_strategies should not be empty"
                # mark activation as sharded on batch dim
                node_sharding = node_strategies[0]

            node.meta["sharding"] = node_sharding

            placeholder_idx += 1
        elif node.op == "call_function":
            if isinstance(node_strategy, TupleStrategy):
                # For tuple strategy in the data parallel mode, it should have the same strategy
                # for all tuple elements, assert that then use the first element's strategy as sharding
                first_strategy = cast(node_strategy.childs[0], DataParallelStrategy)  # type: ignore[name-defined]
                for child_strategy in node_strategy.childs:
                    assert isinstance(child_strategy, DataParallelStrategy)
                    assert child_strategy.strategies == first_strategy.strategies

                node_strategies = first_strategy.strategies
            else:
                assert isinstance(node_strategy, DataParallelStrategy)
                node_strategies = node_strategy.strategies

            assert (
                len(node_strategies) <= 2
            ), "data parallel should have at most 2 strategies"
            if len(node_strategies) == 1:
                node.meta["sharding"] = node_strategies[0]
            elif len(node_strategies) == 2:
                if parallel_mode == DataParallelStyle.REPLICATE:
                    # set to replicate for replicate style
                    node.meta["sharding"] = node_strategies[0]
                elif parallel_mode == DataParallelStyle.FULLY_SHARD:
                    # set to shard for fully shard style
                    node.meta["sharding"] = node_strategies[1]
                else:
                    raise RuntimeError("default mode not supported yet!")
            else:
                raise RuntimeError(
                    f"node {node} strategy length {len(node_strategies)} is not expected!"
                )
        elif node.op == "output":
            assert (
                isinstance(node_strategy, DataParallelStrategy)
                and node_strategy.node_type == NodeType.NON_TENSOR
            ), "output node should not be tensor"
            node.meta["sharding"] = None
        else:
            raise RuntimeError(f"op code {node.op} not supported")


def _to_local_shard(
    full_tensor: torch.Tensor, spec: DTensorSpec, from_local: bool = False
) -> torch.Tensor:
    """
    util function to convert a full tensor to its local component
    """
    local_shard = full_tensor
    if from_local:
        # flag indicate the tensor is already local, we don't need to do anything
        return local_shard

    for idx, placement in enumerate(spec.placements):
        if placement.is_shard():
            placement = cast(Shard, placement)
            num_chunks = spec.mesh.size(dim=idx)
            my_coord = spec.mesh.get_coordinate()
            assert my_coord is not None, "current rank not in mesh!"
            my_coord_on_mesh_dim = my_coord[idx]
            local_shard = placement._split_tensor(
                local_shard, num_chunks, contiguous=False
            )[0][my_coord_on_mesh_dim]
    return local_shard


def partitioner(graph: GraphModule) -> GraphModule:
    """
    Graph partitioner that partitions the single device graph
    to distributed graph
    """

    shape_adjustment_ops = [
        aten.view.default,
        aten.reshape.default,
        aten.expand.default,
    ]
    # partition the graph to distributed
    for node in graph.graph.nodes:
        node_sharding = node.meta["sharding"]
        # None sharding means this node don't need sharding
        if node_sharding is None:
            continue

        if node.op == "placeholder":
            out_spec = node_sharding.output_spec
            if not hasattr(out_spec, "from_local"):
                local_val = _to_local_shard(node.meta["val"], out_spec)
                # update node value
                node.meta["val"] = local_val
        elif node.op == "call_function":
            out_spec = node_sharding.output_spec
            output_val = node.meta["val"]

            # check if there's misaligned sharding, insert reshard if there is
            expected_input_specs = node_sharding.input_specs
            for idx, input_arg in enumerate(node.all_input_nodes):
                input_arg_spec = input_arg.meta["sharding"].output_spec
                input_arg_tensor = input_arg.meta["val"]
                desired_spec = (
                    out_spec
                    if expected_input_specs is None
                    else expected_input_specs[idx]
                )
                if input_arg_spec != desired_spec:
                    input_full_shape = input_arg.meta["tensor_meta"].shape

                    # insert reshard operation
                    def reshard_fn(local_tensor: torch.Tensor) -> torch.Tensor:
                        return _redistribute_with_local_tensor(
                            local_tensor,
                            input_full_shape,
                            out_spec.mesh,
                            input_arg_spec.placements,
                            desired_spec.placements,
                        )

                    reshard_gm = make_fx(reshard_fn)(input_arg_tensor)
                    reshard_gm_nodes = list(reshard_gm.graph.nodes)
                    input_node = reshard_gm_nodes[0]
                    with graph.graph.inserting_before(node):
                        output_node = graph.graph.graph_copy(
                            reshard_gm.graph,
                            val_map={
                                input_node: input_arg,
                            },
                        )
                    node.replace_input_with(input_arg, output_node)
            if node.target in shape_adjustment_ops:
                # for view related op that needs shape, adjust shape if needed
                assert isinstance(output_val, torch.Tensor)
                local_shape = compute_local_shape(
                    output_val.shape, out_spec.mesh, out_spec.placements
                )
                node.update_arg(1, local_shape)

            # convert output tensor to local shard
            # note that if the output is already local, we don't need to convert
            if isinstance(output_val, list):
                new_local_list = []
                for tensor_val in output_val:
                    local_val = _to_local_shard(tensor_val, out_spec)
                    new_local_list.append(local_val)
                node.meta["val"] = new_local_list
            else:
                if isinstance(output_val, torch.Tensor):
                    if not hasattr(out_spec, "from_local"):
                        local_val = _to_local_shard(output_val, out_spec)
                        node.meta["val"] = local_val
                else:
                    raise RuntimeError(f"Output type {type(output_val)} not supported!")

        elif node.op == "output":
            break
        else:
            raise RuntimeError(f"op code {node} not supported")

    # clean up the graph by removing sharding and partitioning related metadata
    for node in graph.graph.nodes:
        if "sharding" in node.meta:
            del node.meta["sharding"]
        if "val" in node.meta and isinstance(node.meta["val"], torch.Tensor):
            local_tensor_meta = _extract_tensor_metadata(node.meta["val"])
            node.meta["tensor_meta"] = local_tensor_meta

    graph.graph.lint()
    graph.recompile()
    return graph


def partition_data_parallel(
    graph: GraphModule,
    model: nn.Module,
    optimizer: Optional[torch.optim.Optimizer],
    params_buffers: Dict[str, torch.Tensor],
    named_states: Dict[str, Any],
    args: Tuple[Any, ...],
    kwargs: Dict[str, Any],
    mesh: DeviceMesh,
    parallel_style: DataParallelStyle,
) -> GraphModule:
    """
    The entry point function to partition the graph to data parallel
    graph, it also shard/replicate the model parameters and optimizer
    states to DTensors.
    """
    num_params_buffers = len(params_buffers)
    flattened_states = pytree.tree_flatten(named_states)[0]
    num_states = len(flattened_states)

    # 1. First build up data parallel strategies for the whole graph
    strategy_map = build_data_parallel_strategies(
        graph, num_params_buffers, num_states, mesh=mesh
    )

    # 2. Next we mark the data parallel strategy for each node base on
    #    the parallel_style
    mark_data_parallel_shardings(
        graph,
        num_parameters=num_params_buffers,
        num_states=num_states,
        dp_strategy_map=strategy_map,
        parallel_mode=parallel_style,
    )

    # 3. Partition the single machine graph to the distribute graph
    partitioned_graph = partitioner(graph)

    # 4. Last, inplace partition the weights and optim states to
    #    DTensors base on the parallel style
    accessor = NamedMemberAccessor(model)
    for param_key, param in params_buffers.items():
        placement: Placement = Replicate()
        if parallel_style == DataParallelStyle.FULLY_SHARD:
            placement = Shard(0)
        elif parallel_style != DataParallelStyle.REPLICATE:
            raise RuntimeError(f"parallel style {parallel_style} not supported yet")

        dtensor_param = distribute_tensor(param, mesh, [placement])
        # update re-parameterized module param dict and optim states dict to DTensor
        params_buffers[param_key] = dtensor_param.to_local()
        # update module parameters to DTensor
        accessor.set_tensor(param_key, dtensor_param)

        # update the optimizer state key and values to DTensor
        if param_key in named_states:
            assert optimizer is not None, "Can't find optimizer!"
            assert (
                param in optimizer.state
            ), f"param {param_key} not in optimizer state!"
            param_states = named_states[param_key]
            param_dtensor_states = {}
            for state_key, state_val in param_states.items():
                if isinstance(state_val, torch.Tensor):
                    dtensor_state = distribute_tensor(state_val, mesh, [placement])
                    param_dtensor_states[state_key] = dtensor_state
                    param_states[state_key] = dtensor_state.to_local()
                else:
                    param_dtensor_states[state_key] = state_val

            optimizer.state.pop(param)  # type: ignore[call-overload]
            optimizer.state[dtensor_param] = param_dtensor_states  # type: ignore[index]

    return partitioned_graph<|MERGE_RESOLUTION|>--- conflicted
+++ resolved
@@ -299,13 +299,8 @@
         operator.getitem,
     ]
 
-<<<<<<< HEAD
     dp_strategy_map: Dict[fx.Node, StrategyType] = {}
-    batch_dim_analzer = BatchDimAnalyzer(batch_dim)
-=======
-    dp_strategy_map = {}
     batch_dim_analyzer = BatchDimAnalyzer(batch_dim)
->>>>>>> 6d9c0222
     placeholder_idx = 0
     num_param_grad = 0
 
@@ -404,34 +399,8 @@
                 assert (
                     len(input_nodes) == 1
                 ), f"non-compute op only support one input now, found node: {node} with length of inputs: {len(node.args)}"
-<<<<<<< HEAD
 
                 arg_strategy = dp_strategy_map[input_nodes[0]]
-=======
-                arg_node_strategy = dp_strategy_map[input_nodes[0]]
-                assert isinstance(arg_node_strategy, DataParallelStrategy)
-                arg_node_type = arg_node_strategy.node_type
-                input_full_reduction = arg_node_strategy.reduction_over_batch
-
-                if arg_node_type == NodeType.PARAM:
-                    replica_strategy = _gen_replicate_strategy(mesh)
-                    dp_strategy_map[node] = DataParallelStrategy(
-                        NodeType.PARAM, [replica_strategy]
-                    )
-                elif arg_node_type == NodeType.GRAD:
-                    partial_sig = _gen_partial_strategy(mesh)
-                    dp_strategy_map[node] = DataParallelStrategy(
-                        NodeType.GRAD, [partial_sig]
-                    )
-                elif arg_node_type == NodeType.ACT:
-                    arg_node_spec, _ = batch_dim_analyzer.get_batch_dim_shard_spec(
-                        input_nodes[0], mesh
-                    )
-
-                    output_spec, _ = batch_dim_analyzer.get_batch_dim_shard_spec(
-                        node, mesh, input_full_reduction
-                    )
->>>>>>> 6d9c0222
 
                 if node.target == operator.getitem:
                     # for getitem call, just forward the strategy from the input
@@ -457,11 +426,11 @@
                             NodeType.GRAD, [partial_sig]
                         )
                     elif arg_node_type == NodeType.ACT:
-                        arg_node_spec, _ = batch_dim_analzer.get_batch_dim_shard_spec(
+                        arg_node_spec, _ = batch_dim_analyzer.get_batch_dim_shard_spec(
                             input_nodes[0], mesh
                         )
 
-                        output_spec, _ = batch_dim_analzer.get_batch_dim_shard_spec(
+                        output_spec, _ = batch_dim_analyzer.get_batch_dim_shard_spec(
                             node, mesh, input_full_reduction
                         )
 
