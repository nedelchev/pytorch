from typing import Type

from torch import optim
from .functional_adadelta import _FunctionalAdadelta
from .functional_adagrad import _FunctionalAdagrad
from .functional_adam import _FunctionalAdam
from .functional_adamax import _FunctionalAdamax
from .functional_adamw import _FunctionalAdamW
from .functional_rmsprop import _FunctionalRMSprop
from .functional_rprop import _FunctionalRprop
from .functional_sgd import _FunctionalSGD

# dict to map a user passed in optimizer_class to a functional
# optimizer class if we have already defined inside the
# distributed.optim package, this is so that we hide the
# functional optimizer to user and still provide the same API.
functional_optim_map = {
    optim.Adagrad: _FunctionalAdagrad,
    optim.Adam: _FunctionalAdam,
    optim.AdamW: _FunctionalAdamW,
    optim.SGD: _FunctionalSGD,
    optim.Adadelta: _FunctionalAdadelta,
    optim.RMSprop: _FunctionalRMSprop,
    optim.Rprop: _FunctionalRprop,
    optim.Adamax: _FunctionalAdamax,
}


def register_functional_optim(key, optim):
    """
    Interface to insert a new functional optimizer to functional_optim_map
    ``fn_optim_key`` and ``fn_optimizer`` are user defined. The optimizer and key
    need not be of :class:`torch.optim.Optimizer` (e.g. for custom optimizers)
    Example::
        >>> # import the new functional optimizer
        >>> # xdoctest: +SKIP
        >>> from xyz import fn_optimizer
        >>> from torch.distributed.optim.utils import register_functional_optim
        >>> fn_optim_key = "XYZ_optim"
        >>> register_functional_optim(fn_optim_key, fn_optimizer)
    """
    if key not in functional_optim_map:
        functional_optim_map[key] = optim


def as_functional_optim(optim_cls: Type, *args, **kwargs):
    try:
        functional_cls = functional_optim_map[optim_cls]
<<<<<<< HEAD
    except KeyError:
        raise ValueError(
            f"Optimizer {optim_cls} does not have a functional counterpart!"
        )
=======
    except KeyError as e:
        raise ValueError(f"Optimizer {optim_cls} does not have a functional "
                         f"counterpart!") from e
>>>>>>> a9d6c233

    return _create_functional_optim(functional_cls, *args, **kwargs)


def _create_functional_optim(functional_optim_cls: Type, *args, **kwargs):
    return functional_optim_cls(
        [],
        *args,
        **kwargs,
        _allow_empty_param_list=True,
    )<|MERGE_RESOLUTION|>--- conflicted
+++ resolved
@@ -46,16 +46,10 @@
 def as_functional_optim(optim_cls: Type, *args, **kwargs):
     try:
         functional_cls = functional_optim_map[optim_cls]
-<<<<<<< HEAD
-    except KeyError:
+    except KeyError as e:
         raise ValueError(
-            f"Optimizer {optim_cls} does not have a functional counterpart!"
-        )
-=======
-    except KeyError as e:
-        raise ValueError(f"Optimizer {optim_cls} does not have a functional "
-                         f"counterpart!") from e
->>>>>>> a9d6c233
+            f"Optimizer {optim_cls} does not have a functional " f"counterpart!"
+        ) from e
 
     return _create_functional_optim(functional_cls, *args, **kwargs)
 
