import copy
import functools
import warnings
from dataclasses import dataclass, field
from typing import (
    Any,
    cast,
    Dict,
    Iterable,
    Iterator,
    List,
    NamedTuple,
    Optional,
    Sequence,
    Set,
    Tuple,
    Union,
)

import torch
import torch.distributed as dist
import torch.distributed.fsdp._traversal_utils as traversal_utils
import torch.nn as nn
from torch.distributed._shard.sharded_tensor import ShardedTensor
from torch.distributed.fsdp._common_utils import (
    _apply_to_modules,
    _FSDPState,
    _get_module_fsdp_state_if_fully_sharded_module,
    _get_param_to_fqns,
    _module_handles,
    clean_tensor_name,
)
from torch.distributed.fsdp._fsdp_extensions import _ext_chunk_tensor
from torch.distributed.fsdp._runtime_utils import _clear_grads_if_needed, _lazy_init
from torch.distributed.fsdp._shard_utils import _gather_state_dict
from torch.distributed.fsdp.api import ShardingStrategy
from torch.distributed.fsdp.flat_param import FlatParameter, FlatParamHandle
from torch.utils._pytree import tree_map


@dataclass
class FSDPParamInfo:
    state: _FSDPState
    handle: FlatParamHandle
    param_indices: Dict[str, int]


def sorted_items(dictionary: Dict[str, Any]) -> Iterator[Tuple[str, Any]]:
    keys = sorted(dictionary.keys())
    for k in keys:
        yield k, dictionary[k]


@dataclass
class _ConsolidatedOptimState:
    """
    This holds the consolidated optimizer state on the target rank. Positive-
    dimension tensor state is communicated across ranks, while zero-dimension
    tensor state and non-tensor state is taken directly from the target rank.

    PyTorch version 1.12 moved to using zero-dimension tensors for scalar
    values, but user implemented optimizers may still use float (i.e. a
    non-tensor). Thus, we support both and handle them identically.

    Attributes:
        tensor_state (Dict[str, torch.Tensor]): Mapping from positive-dimension
            tensor state name to the unsharded flat tensor representing the
            state.
        zero_dim_tensor_state (Dict[str, torch.Tensor]): Mapping from zero-
            dimension tensor state name to its value.
        non_tensor_state (Dict[str, Any]): Mapping from non-tensor state
            name to its value.
    """

    tensor_state: Dict[str, torch.Tensor] = field(default_factory=dict)
    zero_dim_tensor_state: Dict[str, torch.Tensor] = field(default_factory=dict)
    non_tensor_state: Dict[str, Any] = field(default_factory=dict)


class _PosDimTensorInfo(NamedTuple):
    """
    Meatadata for positive-dimension tensors used internally for
    :meth:`scatter_full_optim_state_dict`.

    Attributes:
        shape (torch.Size): Sharded tensor shape (which is equal to the
            unsharded tensor shape if the tensor is optimizer state for a
            non-FSDP parameter and is hence not sharded).
        dtype (torch.dtype): Data type of the tensor.
    """

    shape: torch.Size
    dtype: torch.dtype


class _OptimStateKey(NamedTuple):
    """
    This represents an optimizer state key that may be used commonly across
    ranks. It is based on the unflattened parameter names rather than parameter
    IDs to make it independent of each rank's own optimizer construction.
    """

    unflat_param_names: Tuple[str, ...]
    is_fsdp_managed: bool


def _unflatten_optim_state(
    fsdp_param_info: FSDPParamInfo,
    flat_param_state: Dict[str, Any],
    to_save: bool,
    shard_state: bool,
) -> List[Dict[str, Any]]:
    """
    Unflattens the optimizer state, consisting of the "state" part and the
    "param_groups" part. Unflattening the "state" part involves consolidating
    the state on the target rank and remapping from flattened to unflattened
    parameter IDs, and the "param_groups" part only involves remapping from
    flattened to unflattened parameter IDs.

    Args:
        fsdp_param_info (FSDPParamInfo): The FSDP state, the handle, and a
            mapping from FQN to original parameter index.
        flat_param_state (Dict[str, Any]): Entry for the flat parameter in the
            "state" part of the optimizer state dict.
        to_save (bool): Whether to save the state on this rank.

    Returns:
        List[Dict[str, Any]]: A :class:`list` holding the entries in the
        "state" part of the optimizer state dict corresponding to the
        unflattened parameters comprising the flat parameter if on the target
        rank or an empty :class:`list` otherwise. The final optimizer state
        dict will need to map these entries using the proper unflattened
        parameter IDs.
    """
    assert (
        not shard_state or to_save
    ), "If ``shard_state`` is True, ``to_save`` has to be True."
    consolidated_state = _communicate_optim_state(
        fsdp_param_info,
        flat_param_state,
    )
    if to_save:
        unflat_param_state = _unflatten_communicated_optim_state(
            fsdp_param_info,
            consolidated_state,
            shard_state,
        )
        for optim_state in unflat_param_state:
            for key in list(optim_state.keys()):
                state = optim_state[key]
                if isinstance(state, torch.Tensor):
                    optim_state[key] = state.cpu()
        return unflat_param_state
    else:
        return []


def _is_zero_dim_tensor(x: Any) -> bool:
    return torch.is_tensor(x) and x.dim() == 0


def _communicate_optim_state(
    fsdp_param_info: FSDPParamInfo,
    flat_param_state: Dict[str, Any],
) -> _ConsolidatedOptimState:
    """
    Communicates the optimizer state for a flat parameter across ranks. All
    ranks will hold the entire non-sharded optimizer state on GPU.

    If ``N`` is the number of tensor optimizer states in the optimizer state
    dict, then the communication complexity is 0 if ``N = 0`` and ``N + 1``
    otherwise (where the plus 1 comes from all-gathering the padding per rank).

    Args:
        fsdp_param_info (FSDPParamInfo): The FSDP state, the handle, and a
            mapping from FQN to original parameter index.
        flat_param_state (Dict[str, Any]): The entry in the "state" part of the
            optimizer state dict corresponding to the flat parameter.

    Returns:
        ConsolidatedOptimState: Consolidated optimizer state for the target
        flat parameter.
    """
    fsdp_state = fsdp_param_info.state
    flat_param = fsdp_param_info.handle.flat_param
    state = _ConsolidatedOptimState()
    tensor_state, zero_dim_tensor_state, non_tensor_state = (
        state.tensor_state,
        state.zero_dim_tensor_state,
        state.non_tensor_state,
    )

    for state_name, value in sorted_items(flat_param_state):
        # Positive-dimension tensor state: communicate across ranks
        if torch.is_tensor(value) and value.dim() > 0:
            # If the parameter is not sharded, then neither is the
            # positive-dimension tensor state, so no need to communicate it --
            # we take the target rank's value
            if (
                fsdp_state.world_size == 1
                or fsdp_state.sharding_strategy == ShardingStrategy.NO_SHARD
            ):
                tensor_state[state_name] = value
                continue
            if not value.is_cuda:
                value = value.to(fsdp_state.compute_device)
            # Assume that positive-dimension tensor optimizer state
            # has the same shape as the sharded flat parameter
            buffer_size = flat_param._full_param_padded.size()  # type: ignore[attr-defined]
            tensor_buffer = value.new_zeros(*buffer_size)
            dist.all_gather_into_tensor(
                tensor_buffer, value, group=fsdp_state.process_group
            )
            torch.cuda.synchronize()
            unpadded_numel = cast(
                nn.Parameter, flat_param._unpadded_unsharded_size
            ).numel()
            tensor_state[state_name] = tensor_buffer[:unpadded_numel]
        # Zero-dimension tensor state and non-tensor state: take this rank's
        # value directly
        else:
            if _is_zero_dim_tensor(value):
                zero_dim_tensor_state[state_name] = value.detach().clone()
            else:
                non_tensor_state[state_name] = value
    return state


def _unflatten_communicated_optim_state(
    fsdp_param_info: FSDPParamInfo,
    state: _ConsolidatedOptimState,
    shard_state: bool,
) -> List[Dict[str, Any]]:
    """
    Unflattens the communicated optimizer state (given by ``tensor_state``,
    ``non_tensor_state``, and ``zero_dim_tensor_state``) for a single flat
    parameter. This should only be called on the target rank.

    Args:
        fsdp_param_info (FSDPParamInfo): The FSDP state, the handle, and a
            mapping from FQN to original parameter index.
        state (_ConsolidatedOptimState): Consolidated optimizer state.

    Returns:
        List[Dict[str, Any]]: A :class:`list` holding the entries in the
        "state" part of the optimizer state dict corresponding to the
        unflattened parameters comprising the flat parameter. The final
        optimizer state dict will need to map these entries using the proper
        unflattened parameter IDs.
    """
    fsdp_state = fsdp_param_info.state
    handle = fsdp_param_info.handle
    flat_param = handle.flat_param
    unflat_param_state: List[Dict[str, Any]] = []
    flat_param_views: Dict[str, Iterator] = {}
    num_unflat_params = flat_param._num_params
    tensor_state, zero_dim_tensor_state, non_tensor_state = (
        state.tensor_state,
        state.zero_dim_tensor_state,
        state.non_tensor_state,
    )

    for _ in range(num_unflat_params):
        unflat_state_param = {}
        # Add positive-dimension tensor state: unflatten with views
        for state_name, flat_tensor in sorted_items(tensor_state):
            views_generated = state_name in flat_param_views
            if not views_generated:
                views = handle._get_unflat_views(flat_tensor)
                flat_param_views[state_name] = views
            else:
                views = flat_param_views[state_name]
            optim_state: Union[torch.Tensor, ShardedTensor] = next(views)
            if shard_state:
                assert fsdp_state.process_group is not None
                optim_state = _ext_chunk_tensor(
                    optim_state,
                    fsdp_state.rank,
                    fsdp_state.world_size,
                    torch.cuda.device_count(),
                    fsdp_state.process_group,
                )
            unflat_state_param[state_name] = optim_state

        # Add zero-dimension tensor state: take the target rank's value
        for state_name, zero_dim_tensor in sorted_items(zero_dim_tensor_state):
            unflat_state_param[state_name] = zero_dim_tensor
        # Add non-tensor state: take the target rank's value
        for state_name, non_tensor in sorted_items(non_tensor_state):
            unflat_state_param[state_name] = non_tensor
        unflat_param_state.append(unflat_state_param)
    return unflat_param_state


def _broadcast_processed_state(
    fsdp_state: _FSDPState, optim_state: Dict[str, Any]
) -> Dict[str, Any]:
    objects: List[Any] = [None]
    if fsdp_state.rank == 0:

        def process_state(value: Any) -> Any:
            if torch.is_tensor(value):
                if value.dim() == 0:
                    # Ensure that `step` is on CPU.
                    return value.cpu()
                else:
                    return _PosDimTensorInfo(value.shape, value.dtype)
            else:
                return value

        objects[0] = tree_map(process_state, optim_state)
    dist.broadcast_object_list(objects, src=0)
    if fsdp_state.rank == 0:
        return optim_state
    else:
        return objects[0]


def _broadcast_state(fsdp_state: _FSDPState, state: Any) -> Any:
    device = torch.device("cuda")
    if fsdp_state.rank == 0:
        if not isinstance(state, torch.Tensor) or state.dim() == 0:
            return state
        tensor = state.to(device)
    else:
        if isinstance(state, torch.Tensor):
            assert state.dim() == 0, (
                "For non-zero ranks, a tensor state should have zero dimension, "
                "but got the state with shape {state.shape()}."
            )
            return state
        elif not isinstance(state, _PosDimTensorInfo):
            return state
        tensor = torch.zeros(
            state.shape, dtype=state.dtype, device=torch.device("cuda")
        )
    dist.broadcast(tensor, src=0)
    return tensor


def _shard_orig_param_state(
    fsdp_param_info: FSDPParamInfo,
    fqn: str,
    optim_state: Dict[str, Any],
) -> Dict[str, Any]:
    """
    Shard the optimizer state for the original parameter with the name ``fqn``.
    This API should only be used when ``use_orig_params`` is True.
    """
    if not optim_state:
        return {}
    fsdp_state = fsdp_param_info.state
    flat_param = fsdp_param_info.handle.flat_param
    param_idx = fsdp_param_info.param_indices[fqn]
    shard_param_info = flat_param._shard_param_infos[param_idx]  # type: ignore[attr-defined]
    optim_state = _gather_state_dict(optim_state, fsdp_state.process_group)
    if not shard_param_info.in_shard:
        return {}
    # Flatten and shard the state.
    new_optim_state: Dict[str, Any] = {}
    intra_param_start_idx = shard_param_info.intra_param_start_idx
    intra_param_end_idx = shard_param_info.intra_param_end_idx
    for state_name, value in optim_state.items():
        if torch.is_tensor(value) and value.dim() > 0:
            value = value.flatten()[intra_param_start_idx : intra_param_end_idx + 1]
        new_optim_state[state_name] = value
    return new_optim_state


def _flatten_optim_state_dict(
    optim_state_dict: Dict[str, Any],
    model: nn.Module,
    shard_state: bool,
    use_orig_params: bool = False,
    optim: Optional[torch.optim.Optimizer] = None,
    rank0_only: bool = False,
) -> Dict[str, Any]:
    """
    Flattens the full optimizer state dict, still keying by unflattened
    parameter names. If ``shard_state=True``, then FSDP-managed
    ``FlatParameter`` 's optimizer states are sharded, and otherwise, they are
    kept unsharded.

    If ``use_orig_params`` is True, each rank will have all FSDP-managed
    parameters but some of these parameters may be empty due to the sharding.
    For a regular optim.Optimizer, states for those empty parameters will
    not be initialized. So, when aggregating the FQNs across ranks, no assert
    will be raised on a rank even if it does not have all the states -- it is
    valid and FSDP know how to aggregate them. However, FSDP has to ignore
    handling those parameters that are not managed by FSDP and do not exist on
    the local rank -- it is managed by other parallelism and FSDP does not
    know ho to handle/aggregate them.

    Note that ``_flatten_tensor_optim_state`` does not need ``optim`` to
    flatten/shard the state. However, NamedOptimizer and KeyedOptimizer require
    all the states even if the corresponding parameters are empty. To this end,
    ``optim`` will be used to to get the initial state of the empty parameters.
    ``optim`` should only be non-None if the ``optim` is KeyedOptimizer or
    NamedOptimizer.

    Returns:
        Dict[str, Any]: The flattened optimizer state dict.
    """
    unflat_osd = optim_state_dict
<<<<<<< HEAD
    if ("state" not in unflat_osd or "param_groups" not in unflat_osd) and not (
        rank0_only and use_orig_params
    ):
=======
    if "state" not in unflat_osd:
>>>>>>> 9f75a42c
        raise ValueError(
            '`optim_state_dict` must have the keys "state"'
            "to be a valid optimizer state dict"
        )
    param_to_fqns = _get_param_to_fqns(model)
    fqn_to_fsdp_param_info = _get_fqn_to_fsdp_param_info(model)
    fsdp_state = next(iter(fqn_to_fsdp_param_info.values())).state

    # Broadcast unflat_osd if rank0_only
    # TODO: This path is currently used by only use_orig_params=True. We should
    # consolidate the use_orig_params=False case to simplify the code.
    if rank0_only and use_orig_params:
        unflat_osd = _broadcast_processed_state(fsdp_state, unflat_osd)

    # Construct the "state" part
    flat_osd_state: Dict[Union[_OptimStateKey, str], Any] = {}
    unflat_osd_state = unflat_osd["state"]
    all_state_keys = set(unflat_osd_state.keys())

    # local_state_dict is used to construct states of empty parameters.
    # This should only be used if is_named_optimizer=True.
    local_state_dict: Dict[str, Any] = {}
    local_state_clean_fqns: Dict[str, str] = {}
    if optim is not None:
        local_state_dict = optim.state_dict()["state"]
        for fqn in local_state_dict.keys():
            clean_fqn = clean_tensor_name(fqn)
            local_state_clean_fqns[clean_fqn] = fqn

    for fqns in param_to_fqns.values():
        fqn = fqns[0]
        if fqn not in unflat_osd_state:
            continue
        all_state_keys.difference_update(fqns)

        if rank0_only and use_orig_params:
            for fqn in fqns:
                if not unflat_osd_state[fqn]:
                    continue
                for state_name, param_state in unflat_osd_state[fqn].items():
                    unflat_osd_state[fqn][state_name] = _broadcast_state(
                        fsdp_state, unflat_osd_state[fqn][state_name]
                    )
            fqn = fqns[0]
        if fqn in fqn_to_fsdp_param_info:
            fsdp_param_info = fqn_to_fsdp_param_info[fqn]
            if use_orig_params:
                flat_state = _shard_orig_param_state(
                    fsdp_param_info,
                    fqn,
                    unflat_osd_state[fqn],
                )
            else:
                flat_state = _flatten_optim_state(
                    fsdp_param_info,
                    unflat_osd_state,
                    fqns,
                    shard_state,
                )
            key = _OptimStateKey(tuple(fqns), True)
            # Only include non-empty states since as expected by
            # `torch.optim.Optimizer` s unless the optimizer is KeyedOptimizer
            # or NamedOptimizer.
            if flat_state:
                flat_osd_state[key] = flat_state
            elif optim is not None:  # NamedOptimizer or KeyedOptimizer case.
                assert len(fqns) == 1
                local_wrapped_fqn = local_state_clean_fqns.get(fqn, "")
                if local_wrapped_fqn:
                    flat_osd_state[key] = copy.deepcopy(
                        local_state_dict[local_wrapped_fqn]
                    )
        else:  # do not flatten non-FSDP parameters' states
            assert len(fqns) == 1
            key = _OptimStateKey(tuple(fqns), False)
            flat_osd_state[key] = copy.copy(unflat_osd_state[fqn])

        if rank0_only and use_orig_params:
            for fqn in fqns:
                if not unflat_osd_state[fqn]:
                    continue
                for state_name, param_state in list(unflat_osd_state[fqn].items()):
                    if fsdp_state.rank > 0:
                        # Deference the tensor so that PyTorch can collect the memory.
                        del unflat_osd_state[fqn][state_name]
                    else:
                        # Move the tensor in the original osd back to CPU to make the
                        # original osd unaffected.
                        unflat_osd_state[fqn][state_name] = unflat_osd_state[fqn][
                            state_name
                        ].cpu()

    # Handle user-defined state, states that are not associated with parameters.
    for key in all_state_keys:
        user_state = unflat_osd_state[key]
        if isinstance(user_state, torch.Tensor) and rank0_only and use_orig_params:
            user_state = _broadcast_state(fsdp_state, user_state)
        flat_osd_state[key] = copy.copy(user_state)

    # Construct the "param_groups" part -- copy as is since it will be
    # rekeyed later according to the target rank's optimizer
    # Only copy param_groups if it exists in unflat_osd
    if "param_groups" in unflat_osd:
        flat_osd_param_groups = copy.deepcopy(unflat_osd["param_groups"])
        return {"state": flat_osd_state, "param_groups": flat_osd_param_groups}
    else:
        return {"state": flat_osd_state}


def _flatten_optim_state(
    fsdp_param_info: FSDPParamInfo,
    unflat_osd_state: Dict[str, Dict[str, Any]],
    unflat_param_names: List[str],
    shard_state: bool,
) -> Dict[str, Any]:
    """
    Flattens the optimizer state in ``full_optim_state_dict`` for a single
    flat parameter in ``fsdp_param_info`` corresponding to the unflattened
    parameter names in ``unflat_param_names``.

    Args:
        fsdp_param_info (FSDPParamInfo): The FSDP state, the handle, and a
            mapping from FQN to original parameter index.
        unflat_osd_state (Dict[str, Dict[str, Any]]): The "state" part of the
            optimizer state dict corresponding to the unflattened parameters.
        unflat_param_names (List[str]): A :class:`list` of unflattened
            parameter names corresponding to the flat parameter ``flat_param``.
        shard_state (bool): Whether to shard flattened positive-dimension
            tensor state; if ``False``, then the full flat tensor is kept in
            the returned :class:`dict.

    Returns:
        Dict[str, Any]: A :class:`dict` mapping state names to their values for
        a particular flat parameter. The sharded optimizer state dict's "state"
        part will map a key to this returned value.
    """
    fsdp_state = fsdp_param_info.state
    handle = fsdp_param_info.handle
    flat_param = handle.flat_param
    num_unflat_params = len(unflat_param_names)
    assert num_unflat_params > 0, (
        "Expects at least one unflattened parameter corresponding to the "
        "flat parameter"
    )
    unflat_param_shapes = flat_param._shapes
    num_unflat_param_shapes = len(unflat_param_shapes)
    assert (
        num_unflat_params == num_unflat_param_shapes
    ), f"Expects {num_unflat_params} shapes but got {num_unflat_param_shapes}"

    # Check if these unflattened parameters have any optimizer state
    has_state = [
        bool(unflat_param_name in unflat_osd_state)
        for unflat_param_name in unflat_param_names
    ]
    # If none of the unflattened parameters comprising this flat parameter have
    # any state, then we do not want an entry in the optimizer state dict
    if not any(has_state):
        return {}  # no need to flatten any state
    # There may still be some unflattened parameters with state and some
    # without
    unflat_param_states = [
        _gather_state_dict(
            unflat_osd_state[unflat_param_name], pg=fsdp_state.process_group
        )
        if unflat_param_name in unflat_osd_state
        else None
        for unflat_param_name in unflat_param_names
    ]
    # Check that the unflattened parameters have the same state names
    state_names = None
    for unflat_param_state in unflat_param_states:
        if unflat_param_state is None:
            continue
        if state_names is None:
            state_names = set(unflat_param_state.keys())
        else:
            if state_names != set(unflat_param_state.keys()):
                raise ValueError(
                    "Differing optimizer state names for the unflattened "
                    f"parameters: {unflat_param_names}"
                )
    assert state_names is not None

    # Flatten the state
    flat_state: Dict[str, Any] = {}
    for state_name in state_names:
        state_values = [
            unflat_param_state[state_name] if unflat_param_state is not None else None
            for unflat_param_state in unflat_param_states
        ]
        non_none_state_values = [v for v in state_values if v is not None]
        # If all ranks have None, this is a None value
        if not non_none_state_values:
            flat_state[state_name] = None
            continue
        are_pos_dim_tensors = are_zero_dim_tensors = are_non_tensors = True
        for v in non_none_state_values:
            are_pos_dim_tensors &= torch.is_tensor(v) and v.dim() > 0
            are_zero_dim_tensors &= _is_zero_dim_tensor(v)
            are_non_tensors &= not torch.is_tensor(v)
        types = {type(v) for v in non_none_state_values}
        if len(types) != 1 or not (
            are_pos_dim_tensors or are_zero_dim_tensors or are_non_tensors
        ):
            raise ValueError(
                f"Differing optimizer state types for state {state_name}, "
                f"values {non_none_state_values}, and unflattened parameter "
                f"names {unflat_param_names}"
            )
        if are_pos_dim_tensors:
            flat_tensor = _flatten_tensor_optim_state(
                state_name,
                state_values,
                unflat_param_names,
                unflat_param_shapes,
                handle,
            )
            if shard_state:
                # Shard the flattened tensor immediately to minimize max memory
                # usage
                sharded_flat_tensor, _ = FlatParamHandle._get_shard(
                    flat_tensor,
                    fsdp_state.rank,
                    fsdp_state.world_size,
                )
                flat_state[state_name] = sharded_flat_tensor
            else:
                flat_state[state_name] = flat_tensor
        elif are_zero_dim_tensors:
            flat_state[state_name] = _flatten_zero_dim_tensor_optim_state(
                state_name,
                state_values,
                unflat_param_names,
            )
        else:
            assert are_non_tensors
            flat_state[state_name] = _flatten_non_tensor_optim_state(
                state_name,
                state_values,
                unflat_param_names,
            )

    return flat_state


def _flatten_tensor_optim_state(
    state_name: str,
    pos_dim_tensors: List[torch.Tensor],
    unflat_param_names: List[str],
    unflat_param_shapes: Sequence[torch.Size],
    handle: FlatParamHandle,
) -> torch.Tensor:
    """
    Flattens the positive-dimension tensor optimizer state given by the values
    ``tensors`` for the state ``state_name`` for a single flat parameter
    from ``handle`` corresponding to the unflattened parameter names
    ``unflat_param_names`` and unflatted parameter shapes
    ``unflat_param_shapes``. This flattens each unflattened parameter's tensor
    state into one tensor.

    NOTE: We use zero tensors for any unflattened parameters without state
    since some value is required to fill those entries. This assumes that the
    zero tensor is mathematically equivalent to having no state, which is true
    for Adam's "exp_avg" and "exp_avg_sq" but may not be true for all
    optimizers.

    Args:
        state_name (str): Optimizer state name.
        pos_dim_tensors (List[torch.Tensor]): Positive-dimension tensor
            optimizer state values for the unflattened parameters corresponding
            to the single flat parameter.
        unflat_param_names (List[str]): A :class:`list` of unflattened
            parameter names corresponding to the single flat parameter.
        unflat_param_shapes (List[torch.Size]): Unflattened parameter shapes
            corresponding to the single flat parameter.
        handle (FlatParamHandle): The flat parameter's handle.

    Returns:
        torch.Tensor: A flat tensor containing the optimizer state
        corresponding to ``state_name`` constructed by concatenating the
        unflattened parameter tensor states in ``pos_dim_tensors`` (using zero
        tensors for any unflattened parameters without the state).
    """
    flat_param = handle.flat_param
    non_none_tensors = [t for t in pos_dim_tensors if t is not None]
    # Check that all are tensors with the same dtype
    dtypes = {t.dtype for t in non_none_tensors}
    if len(dtypes) != 1:
        raise ValueError(
            "All unflattened parameters comprising a single flat "
            "parameter must have positive-dimension tensor state with the "
            f"same dtype but got dtypes {dtypes} for state {state_name} and "
            f"unflattened parameter names {unflat_param_names}"
        )
    dtype = next(iter(dtypes))
    # Check that each tensor state matches its parameter's shape
    for tensor, shape in zip(pos_dim_tensors, unflat_param_shapes):
        if tensor is None and len(shape) == 0:
            raise ValueError("Flattening a zero-dimension parameter is not supported")
        elif tensor is not None and tensor.shape != shape:
            raise ValueError(
                "Tensor optimizer state does not have same shape as its "
                f"parameter: {tensor.shape} {shape}"
            )
    # Flatten the tensor states: we do not need to add any right-hand-side
    # padding since the flat optimizer state tensor is sharded via
    # `_get_shard()`, which pads the shard as needed (just like for the flat
    # parameter)
    cpu_device = torch.device("cpu")
    tensors_to_flatten = [
        torch.flatten(state_value.to(cpu_device))
        if state_value is not None
        else torch.flatten(
            torch.zeros(
                size=shape,
                dtype=dtype,
                device=cpu_device,
            )
        )
        for state_value, shape in zip(pos_dim_tensors, unflat_param_shapes)
    ]
    flat_tensor = handle.flatten_tensors(tensors_to_flatten, handle._aligned_numel)
    flat_param_shape = flat_param._unpadded_unsharded_size  # type: ignore[attr-defined]
    assert flat_tensor.shape == flat_param_shape, (
        f"tensor optim state: {flat_tensor.shape} "
        f"flat parameter: {flat_param_shape}"
    )
    return flat_tensor


def _flatten_zero_dim_tensor_optim_state(
    state_name: str,
    zero_dim_tensors: List[torch.Tensor],
    unflat_param_names: List[str],
) -> torch.Tensor:
    """
    Flattens the zero-dimension tensor optimizer state given by the values
    ``zero_dim_tensors`` for the state ``state_name`` for a single flat
    parameter corresponding to the unflattened parameter names
    ``unflat_param_names`` by enforcing that all tensors are the same and using
    that common value.

    NOTE: The requirement that the tensors are the same across all unflattened
    parameters comprising the flat parameter is needed to maintain the
    invariant that FSDP performs the same computation as its non-sharded
    equivalent. This means that none of the unflattened parameters can be
    missing this state since imposing a value may differ from having no value.
    For example, for Adam's "step", no value means maximum bias correction,
    while having some positive value means less bias correction.

    Args:
        state_name (str): Optimizer state name.
        zero_dim_tensors (List[torch.Tensor]): Zero-dimension optimizer state
            for the unflattened parameters corresponding to the single
            flat parameter.
        unflat_param_names (List[str]): A :class:`list` of unflattened
            parameter names corresponding to the single flat parameter.

    Returns:
        torch.Tensor: A zero-dimensional tensor giving the value of the state
        ``state_name`` for all unflattened parameters corresponding to the
        names ``unflat_param_names``.
    """
    non_none_tensors = [t for t in zero_dim_tensors if t is not None]
    # Enforce that all have the same value and dtype
    values_set = {t.item() if t is not None else None for t in zero_dim_tensors}
    dtypes = {t.dtype if t is not None else None for t in zero_dim_tensors}
    if (
        len(non_none_tensors) != len(zero_dim_tensors)
        or len(values_set) != 1
        or len(dtypes) != 1
    ):
        raise ValueError(
            "All unflattened parameters comprising a single flat "
            "parameter must have scalar state with the same value and dtype "
            f"but got values {values_set} and dtypes {dtypes} for state "
            f"{state_name} and unflattened parameter names "
            f"{unflat_param_names}"
        )
    value = next(iter(values_set))
    dtype = next(iter(dtypes))
    return torch.tensor(value, dtype=dtype, device=torch.device("cpu"))


def _flatten_non_tensor_optim_state(
    state_name: str,
    non_tensors: List[Any],
    unflat_param_names: List[str],
) -> Any:
    """
    Flattens the non-tensor optimizer state given by the values ``non_tensors``
    for the state ``state_name`` for a single flat parameter corresponding
    to the unflattened parameter names ``unflat_param_names`` by enforcing that
    all values are the same and using that common value.

    See the note in :func:`_flatten_zero_dim_tensor_optim_state`.

    Args:
        state_name (str): Optimizer state name.
        non_tensors (List[Any]): Non-tensor optimizer state for the unflattened
            parameters corresponding to the single flat parameter.
        unflat_param_names (List[str]): A :class:`list` of unflattened
            parameter names corresponding to the single flat parameter.

    Returns:
        Any: A non-tensor giving the value of the state ``state_name`` for all
        unflattened parameters corresponding to the names
        ``unflat_param_names``.
    """
    non_none_non_tensors = [nt for nt in non_tensors if nt is not None]
    # Enforce that all have the same value (same type already checked)
    non_tensor_set = set(non_tensors)
    if len(non_none_non_tensors) != len(non_tensors) or len(non_tensor_set) != 1:
        raise ValueError(
            "All unflattened parameters comprising a single flat "
            "parameter must have scalar state with the same value and dtype "
            f"but got values {non_tensor_set} for state {state_name} and  "
            f"unflattened parameter names {unflat_param_names}"
        )
    non_tensor = next(iter(non_tensor_set))
    return non_tensor


def _process_pos_dim_tensor_state(
    flat_optim_state_dict: Dict[str, Any],
    world_size: int,
) -> Dict[str, Any]:
    """
    Processes positive-dimension tensor states in ``flat_optim_state_dict`` by
    replacing them with metadata. This is done so the processed optimizer state
    dict can be broadcast from rank 0 to all ranks without copying those tensor
    states, and thus, this is meant to only be called on rank 0.

    Args:
        flat_optim_state_dict (Dict[str, Any]): Flattened optimizer state dict
            with the positive-dimension tensor states unsharded.

    Returns:
        Dict[str, Any]: The flattened optimizer state dict with positive-
        dimension tensor states replaced by metadata.
    """
    flat_osd = flat_optim_state_dict  # alias
    no_tensor_osd: Dict[str, Any] = {"state": {}}
    for key, param_state in flat_osd["state"].items():
        no_tensor_osd["state"][key] = {}
        for state_name, value in sorted_items(param_state):
            is_pos_dim_tensor_state = torch.is_tensor(value) and value.dim() > 0
            if not is_pos_dim_tensor_state:
                no_tensor_osd["state"][key][state_name] = value
                continue
            if key.is_fsdp_managed:  # FSDP parameter
                sharded_size = FlatParamHandle._get_sharded_size(
                    value, rank=0, world_size=world_size
                )
                assert len(sharded_size) == 1, f"{sharded_size}"
                info = _PosDimTensorInfo(sharded_size, value.dtype)
            else:  # non-FSDP parameter
                info = _PosDimTensorInfo(value.shape, value.dtype)
            no_tensor_osd["state"][key][state_name] = info

    # Only return no_tensor_osd with param_groups if it exists in flat_osd
    if "param_groups" in flat_osd:
        no_tensor_osd["param_groups"] = flat_osd["param_groups"]
    return no_tensor_osd


def _broadcast_processed_optim_state_dict(
    processed_optim_state_dict: Optional[Dict[str, Any]],
    rank: int,
    group,
) -> Dict[str, Any]:
    """
    Broadcasts the processed optimizer state dict from rank 0 to all ranks.

    Args:
        processed_optim_state_dict (Optional[Dict[str, Any]]): The flattened
            optimizer state dict with positive-dimension tensor states replaced
            with metadata if on rank 0; ignored otherwise.

    Returns:
        Dict[str, Any]: The processed optimizer state dict.
    """
    # Broadcast the two data structures rank 0 to all ranks
    obj_list = [processed_optim_state_dict] if rank == 0 else [None]
    dist.broadcast_object_list(obj_list, src=0, group=group)
    processed_optim_state_dict = obj_list[0]  # type: ignore[assignment]
    assert processed_optim_state_dict is not None
    # Keep zero-dimension tensors on CPU
    return processed_optim_state_dict


def _broadcast_pos_dim_tensor_states(
    processed_optim_state_dict: Dict[str, Any],
    flat_optim_state_dict: Optional[Dict[str, Any]],
    rank: int,
    world_size: int,
    group,
    broadcast_device: torch.device,
) -> Dict[str, Any]:
    """
    Takes ``processed_optim_state_dict``, which has metadata in place of
    positive-dimension tensor states, and broadcasts those tensor states from
    rank 0 to all ranks. For tensor states corresponding to FSDP parameters,
    rank 0 shards the tensor and broadcasts shard-by-shard, and for tensor
    states corresponding to non-FSDP parameters, rank 0 broadcasts the full
    tensor.

    Args:
        processed_optim_state_dict (Dict[str, Any]): The flattened optimizer
            state dict with positive-dimension tensor states replaced with
            metadata; this should be returned by
            :meth:`_process_pos_dim_tensor_state` and non-empty on all ranks.
        flat_optim_state_dict (Optional[Dict[str, Any]]): The flattened
            unsharded optimizer state dict with the actual positive-dimension
            tensor states if on rank 0; ignored on nonzero ranks.

    Returns:
        Dict[str, Any]: The optimizer state dict with the positive-dimension
        tensor state correctly populated via ``broadcast()`` s from rank 0.
    """
    assert (
        rank != 0 or flat_optim_state_dict is not None
    ), "Expects rank 0 to pass in the flattened optimizer state dict"
    no_tensor_osd = processed_optim_state_dict  # alias
    flat_osd = flat_optim_state_dict  # alias
    for key, param_state in no_tensor_osd["state"].items():
        for state_name, value in sorted_items(param_state):
            is_pos_dim_tensor_state = isinstance(value, _PosDimTensorInfo)
            if not is_pos_dim_tensor_state:
                continue
            if rank == 0:
                assert flat_osd is not None
                unsharded_tensor = flat_osd["state"][key][state_name]
            else:
                unsharded_tensor = None
            shape, dtype = value.shape, value.dtype
            if key.is_fsdp_managed:  # FSDP parameter
                _broadcast_sharded_pos_dim_tensor_state(
                    unsharded_tensor,
                    param_state,
                    state_name,
                    shape,
                    dtype,
                    broadcast_device,
                    rank,
                    world_size,
                    group,
                )  # modify `param_state` destructively
            else:  # non-FSDP parameter
                _broadcast_unsharded_pos_dim_tensor_state(
                    unsharded_tensor,
                    param_state,
                    state_name,
                    shape,
                    dtype,
                    broadcast_device,
                    rank,
                    group,
                )  # modify `param_state` destructively
    return no_tensor_osd


def _broadcast_sharded_pos_dim_tensor_state(
    unsharded_tensor: Optional[torch.Tensor],
    param_state: Dict[str, Any],
    state_name: str,
    shape: torch.Size,
    dtype: torch.dtype,
    broadcast_device: torch.device,
    rank: int,
    world_size: int,
    group,
) -> None:
    """
    Broadcasts positive-dimension tensor state for the state ``state_name``
    corresponding to an FSDP parameter shard-by-shard, only to be saved on the
    relevant rank. This modifies ``param_state`` destructively.

    Args:
        unsharded_tensor (Optional[torch.Tensor]): Unsharded tensor from which
            to broadcast shards if on rank 0; ignored otherwise.
        shape (torch.Size): Shape of the sharded tensor; same on all ranks.
    """
    get_shard: Optional[functools.partial[Tuple[torch.Tensor, int]]] = None
    if rank == 0:
        assert (
            unsharded_tensor is not None
        ), "Expects rank 0 to pass in the unsharded tensor"
        get_shard = functools.partial(
            FlatParamHandle._get_shard,
            unsharded_tensor,
        )
    for target_rank in range(1, world_size):
        if rank == 0:
            assert get_shard is not None
            sharded_tensor = get_shard(target_rank, world_size)[0].to(broadcast_device)
        else:
            sharded_tensor = torch.zeros(
                shape,
                requires_grad=False,
                dtype=dtype,
                device=broadcast_device,
            )
        dist.broadcast(sharded_tensor, src=0, group=group)
        # Only keep the shard on the target rank and keep it on the broadcast
        # device, which is typically GPU
        if rank == target_rank:
            param_state[state_name] = sharded_tensor
        else:
            del sharded_tensor
    # Lastly, shard on rank 0
    if rank != 0:
        return
    param_state[state_name] = get_shard(0, world_size)[0].to(broadcast_device)  # type: ignore[misc]


def _broadcast_unsharded_pos_dim_tensor_state(
    unsharded_tensor: Optional[torch.Tensor],
    param_state: Dict[str, Any],
    state_name: str,
    shape: torch.Size,
    dtype: torch.dtype,
    broadcast_device: torch.device,
    rank: int,
    group,
) -> None:
    """
    Broadcasts positive-dimension tensor state for the state ``state_name``
    corresponding to an unsharded non-FSDP parameter from rank 0 to all ranks.
    This modifies ``param_state`` destructively.

    Args:
        unsharded_tensor (Optional[torch.Tensor]): Unsharded tensor to
            broadcast if on rank 0; ignored otherwise.
    """
    if rank == 0:
        assert (
            unsharded_tensor is not None
        ), "Expects rank 0 to pass in the unsharded tensor"
        assert (
            shape == unsharded_tensor.shape
        ), f"Shape mismatch: {shape} {unsharded_tensor.shape}"
        assert (
            dtype == unsharded_tensor.dtype
        ), f"dtype mismatch: {dtype} {unsharded_tensor.dtype}"
        unsharded_tensor = unsharded_tensor.to(broadcast_device)
    else:
        unsharded_tensor = torch.zeros(
            shape,
            requires_grad=False,
            dtype=dtype,
            device=broadcast_device,
        )
    dist.broadcast(unsharded_tensor, src=0, group=group)
    # Keep the tensor on the broadcast device, which is typically GPU
    param_state[state_name] = unsharded_tensor


def _rekey_sharded_optim_state_dict(
    sharded_osd: Dict[str, Any],
    model: nn.Module,
    optim: torch.optim.Optimizer,
    optim_input: Optional[
        Union[
            List[Dict[str, Any]],
            Iterable[nn.Parameter],
        ]
    ],
    using_optim_input: bool,
    is_named_optimizer: bool = False,
) -> Dict[str, Any]:
    """
    Rekeys the optimizer state dict from unflattened parameter names to flat
    parameter IDs according to the calling rank's ``optim``, which may be
    different across ranks. In particular, the unflattened parameter names are
    represented as :class:`_OptimStateKey` s.
    """
    param_to_fqns = _get_param_to_fqns(model)
    flat_param_to_fqn = _get_flat_param_to_fqn(model)
    param_to_param_key: Dict[nn.Parameter, Union[int, str]] = cast(
        Dict[nn.Parameter, Union[int, str]],
        (
            _get_param_to_param_id_from_optim_input(model, optim_input)
            if using_optim_input
            else _get_param_to_param_key(
                optim, model, is_named_optimizer, param_to_fqns, flat_param_to_fqn
            )
        ),
    )
    # All parameter keys in `param_to_param_key` should be in
    # `param_to_fqns` -- strict inequality follows when not all parameters are
    # passed to the optimizer
    assert len(param_to_param_key) <= len(param_to_fqns)

    unflat_param_names_to_flat_param_key: Dict[
        Tuple[str, ...], Union[int, str]
    ] = {}  # for "state"
    unflat_param_name_to_flat_param_key: Dict[
        str, Union[int, str]
    ] = {}  # for "param_groups"
    for param, unflat_param_names in param_to_fqns.items():
        if param not in param_to_param_key:
            # This parameter was not passed to the optimizer
            continue
        flat_param_key = param_to_param_key[param]
        unflat_param_names_to_flat_param_key[tuple(unflat_param_names)] = flat_param_key
        for unflat_param_name in unflat_param_names:
            unflat_param_name_to_flat_param_key[unflat_param_name] = flat_param_key

    sharded_osd_state = sharded_osd["state"]
    rekeyed_osd_state: Dict[Union[str, int], Any] = {}
    for key, param_state in sharded_osd_state.items():
        if isinstance(key, str):
            rekeyed_osd_state[key] = param_state
            continue
        flat_param_key = unflat_param_names_to_flat_param_key.get(
            key.unflat_param_names, key.unflat_param_names
        )
        rekeyed_osd_state[flat_param_key] = param_state

    # Only process param_groups if it exists in sharded_osd
    if "param_groups" in sharded_osd:
        rekeyed_osd_param_groups: List[Dict[str, Any]] = []
        for unflat_param_group in sharded_osd["param_groups"]:
            flat_param_group = copy.deepcopy(unflat_param_group)
            flat_param_keys = sorted(
                {
                    unflat_param_name_to_flat_param_key[unflat_param_name]
                    for unflat_param_name in unflat_param_group["params"]
                }
            )
            flat_param_group["params"] = flat_param_keys
            rekeyed_osd_param_groups.append(flat_param_group)
        return {"state": rekeyed_osd_state, "param_groups": rekeyed_osd_param_groups}
    else:
        return {"state": rekeyed_osd_state}


def _get_param_id_to_param_from_optim_input(
    model: nn.Module,
    optim_input: Optional[
        Union[
            List[Dict[str, Any]],
            Iterable[nn.Parameter],
        ]
    ] = None,
) -> Dict[int, nn.Parameter]:
    """
    Constructs a mapping from parameter IDs to parameters. This may be used
    both for models with ``FlatParameter`` s and without.

    NOTE: This method is only preserved for backward compatibility. The method
    :meth:`_get_param_key_to_param` is the preferred code path that does not
    rely on ``optim_input``.

    NOTE: We critically assume that, whether the optimizer input is a list of
    parameters or a list of parameter groups, :class:`torch.optim.Optimizer`
    enumerates the parameter IDs in order. In other words, for a parameter list
    input, the parameter IDs should be in that list order, and for a parameter
    groups input, the parameter IDs should be in order within each parameter
    group and in order across parameter groups.

    Args:
        model (nn.Module): Model whose parameters are passed into the
            optimizer.
        optim_input (Optional[Union[List[Dict[str, Any]],
        Iterable[nn.Parameter]]]): Input passed into the optimizer
            representing either a :class:`list` of parameter groups or an
            iterable of parameters; if ``None``, then this method assumes the
            input was ``model.parameters()``. (Default: ``None``)

    Returns:
        List[nn.Parameter]: Mapping from parameter IDs to parameters,
        where the parameter ID is implicitly the index in the :class:`list`.
    """
    # Assume the standard case of passing `model.parameters()` to the optimizer
    # if `optim_input` is not specified
    if optim_input is None:
        return dict(enumerate(model.parameters()))
    try:
        params = cast(List[nn.Parameter], list(optim_input))
    except TypeError as e:
        raise TypeError(
            "Optimizer input should be an iterable of Tensors or dicts, "
            f"but got {optim_input}"
        ) from e
    if len(params) == 0:
        raise ValueError("Optimizer input should not be empty")

    # Check if the optimizer input represents tensors or parameter groups
    all_tensors = True
    all_dicts = True
    for param in params:
        all_tensors &= isinstance(param, torch.Tensor)
        all_dicts &= isinstance(param, dict)
    if not all_tensors and not all_dicts:
        raise TypeError("Optimizer input should be an iterable of Tensors or dicts")
    if all_tensors:
        return dict(enumerate(params))
    assert all_dicts
    param_id_to_param: List[nn.Parameter] = []
    for param_group in params:
        has_params_key = "params" in param_group  # type: ignore[operator]
        assert has_params_key, (
            'A parameter group should map "params" to a list of the '
            "parameters in the group"
        )
        for param in param_group["params"]:  # type: ignore[index]
            # Implicitly map `flat_param_id` (current length of the list) to
            # `param`
            param_id_to_param.append(param)
    return dict(enumerate(param_id_to_param))


def _get_flat_param_to_fqn(model: torch.nn.Module) -> Dict[nn.Parameter, str]:
    def module_fn(module, prefix, tree_level, flat_param_to_fqn):
        for param_name, param in module.named_parameters(recurse=False):
            if type(param) is not FlatParameter:
                continue
            fqn = clean_tensor_name(prefix + param_name)
            flat_param_to_fqn[param] = fqn

    def return_fn(flat_param_to_fqn):
        return flat_param_to_fqn

    flat_param_to_fqn_ret: Dict[torch.nn.Parameter, str] = {}
    return _apply_to_modules(
        model,
        module_fn,
        return_fn,
        [fqn for fqn, _ in model.named_parameters()],
        flat_param_to_fqn_ret,
    )


def _get_param_key_to_param(
    optim: torch.optim.Optimizer,
    model: Optional[nn.Module] = None,
    is_named_optimizer: bool = False,
    param_to_fqns: Optional[Dict[nn.Parameter, List[str]]] = None,
    flat_param_to_fqn: Optional[Dict[nn.Parameter, str]] = None,
) -> Dict[Union[int, str], nn.Parameter]:
    """
    Constructs a mapping from parameter keys to parameters. For the regular
    optimizers, the keys are parameter IDs. For NamedOptimizer, the keys
    are FQNs. This API may be used both for models with ``FlatParameter`` s and
    without.
    """
    clean_fqn_to_curr_fqn: Dict[str, str] = {}
    if is_named_optimizer:
        assert (
            param_to_fqns is not None and flat_param_to_fqn is not None
        ), "The optimizer is a NamedOptimizer, `param_to_fqns` must not be None."
        assert model is not None
        for key, _ in model.named_parameters():
            clean_fqn_to_curr_fqn[clean_tensor_name(key)] = key

    param_key_to_param: Dict[Union[str, int], nn.Parameter] = {}
    pid = 0
    for param_group in optim.param_groups:
        if is_named_optimizer:
            for param in param_group["params"]:
                assert flat_param_to_fqn is not None
                if param in flat_param_to_fqn:
                    # FlatParameter case
                    key = flat_param_to_fqn[param]
                else:
                    assert param_to_fqns is not None
                    # use_orig_params case
                    assert len(param_to_fqns[param]) == 1
                    key = param_to_fqns[param][0]
                try:
                    key = clean_fqn_to_curr_fqn[key]
                except KeyError as e:
                    raise KeyError(
                        f"Can't find {key} from {list(clean_fqn_to_curr_fqn.keys())}."
                    ) from e
                param_key_to_param[key] = param
        else:
            for param in param_group["params"]:
                param_key_to_param[pid] = param
                pid += 1

    return param_key_to_param


def _get_param_to_param_key(
    optim: torch.optim.Optimizer,
    model: Optional[nn.Module] = None,
    is_named_optimizer: bool = False,
    param_to_fqns: Optional[Dict[nn.Parameter, List[str]]] = None,
    flat_param_to_fqn: Optional[Dict[nn.Parameter, str]] = None,
) -> Dict[nn.Parameter, Union[int, str]]:
    """
    Constructs the inverse mapping of :func:`_get_param_key_to_param`. This API
    only supports the case where `optim` is a regular optimizer, not NamedOptimizer.
    So the parameter keys will be parameter id.
    """
    param_id_to_param = _get_param_key_to_param(
        optim, model, is_named_optimizer, param_to_fqns, flat_param_to_fqn
    )
    return {param: param_id for param_id, param in param_id_to_param.items()}


def _get_param_to_param_id_from_optim_input(
    model: nn.Module,
    optim_input: Optional[
        Union[
            List[Dict[str, Any]],
            Iterable[nn.Parameter],
        ]
    ] = None,
) -> Dict[nn.Parameter, int]:
    """Constructs the inverse mapping of :func:`_get_param_id_to_param_from_optim_input`."""
    param_id_to_param = _get_param_id_to_param_from_optim_input(model, optim_input)
    return {param: param_id for param_id, param in param_id_to_param.items()}


def _check_missing_keys_on_rank(
    r0_optim_state_keys: List[_OptimStateKey],
    optim_state_key_to_param_key: Dict[_OptimStateKey, Union[str, int]],
    param_key_to_param: Dict[Union[str, int], nn.Parameter],
    group: Optional[dist.ProcessGroup],
) -> None:
    # Ensure that all ranks have at least the optimizer states needed by
    # rank 0's optimizer
    missing_keys: List[_OptimStateKey] = []
    for r0_optim_state_key in r0_optim_state_keys:
        if r0_optim_state_key not in optim_state_key_to_param_key:
            # A parameter from rank 0's optimizer does not exist for this
            # rank's optimizer
            missing_keys.append(r0_optim_state_key)
            continue
        param_key = optim_state_key_to_param_key[r0_optim_state_key]
        if isinstance(param_key, int):
            assert param_key >= 0 and param_key < len(
                param_key_to_param
            ), "Check the `param_key_to_param` construction"
    device = torch.device("cuda", torch.cuda.current_device())
    num_missing = torch.tensor([len(missing_keys)], dtype=torch.int32, device=device)
    dist.all_reduce(num_missing, group=group)
    if num_missing.item() > 0:
        obj_list = [None for _ in range(dist.get_world_size(group))]
        dist.all_gather_object(obj_list, missing_keys, group=group)
        error_msg = (
            "FSDP currently requires each rank to have at least the "
            "optimizer states needed by rank 0's optimizer but some ranks "
            "are missing some of those states"
        )
        for rank, keys in enumerate(obj_list):
            keys = cast(List[_OptimStateKey], keys)
            if len(keys) > 0:
                error_msg += (
                    f"\nRank {rank} is missing states for the parameters: "
                    f"{[key.unflat_param_names for key in keys]}"
                )
        raise RuntimeError(error_msg)


def _map_param_key_to_optim_keys(
    optim_state_dict: Dict[str, Any],
    group: Optional[dist.ProcessGroup],
    param_key_to_param: Dict[Union[int, str], nn.Parameter],
    param_to_fqns: Dict[nn.Parameter, List[str]],
    fqn_to_fsdp_param_info: Dict[str, FSDPParamInfo],
    merge_keys: bool = False,
) -> Tuple[List[_OptimStateKey], Dict[_OptimStateKey, Union[int, str]]]:
    """
    Construct the local mapping between the ``_OptimStateKey`` and parameter keys
    and all the ``_OptimStateKey`` across ranks. If ``merge_keys`` is False, rank0
    must contain all the ``_OptimStateKey``, an exception will be raised otherwise.
    Note that ``merge_keys`` should equal to ``use_orig_params``.
    """
    rank = dist.get_rank(group)
    optim_state_key_to_param_key: Dict[_OptimStateKey, Union[int, str]] = {}  # local
    all_optim_state_keys: List[_OptimStateKey] = []

    for param_key, param in param_key_to_param.items():
        # Do not include parameters without state to avoid empty mappings
        # just like in normal `torch.optim.Optimizer.state_dict()`
        if param_key not in optim_state_dict["state"]:
            continue
        fqns = param_to_fqns[param]
        is_fsdp_managed = isinstance(param, FlatParameter)
        if is_fsdp_managed:
            assert fqns[0] in fqn_to_fsdp_param_info, (
                fqns[0],
                list(fqn_to_fsdp_param_info.keys()),
            )
        is_fsdp_managed = fqns[0] in fqn_to_fsdp_param_info
        optim_state_key = _OptimStateKey(
            unflat_param_names=tuple(fqns),
            is_fsdp_managed=is_fsdp_managed,
        )
        if rank == 0 or merge_keys:
            all_optim_state_keys.append(optim_state_key)
        optim_state_key_to_param_key[optim_state_key] = param_key

    if merge_keys:
        all_keys: List[List[_OptimStateKey]] = [
            [] for _ in range(dist.get_world_size(group))
        ]
        dist.all_gather_object(all_keys, all_optim_state_keys, group=group)
        merge_all_optim_state_keys = [
            key for local_keys in all_keys for key in local_keys
        ]
        all_optim_state_keys = sorted(set(merge_all_optim_state_keys))
    else:
        key_obj_list: List[Optional[List[_OptimStateKey]]] = (
            [all_optim_state_keys] if rank == 0 else [None]
        )
        dist.broadcast_object_list(key_obj_list, src=0, group=group)
        assert key_obj_list[0] is not None
        all_optim_state_keys = key_obj_list[0]
        _check_missing_keys_on_rank(
            all_optim_state_keys,
            optim_state_key_to_param_key,
            param_key_to_param,
            group,
        )

    return all_optim_state_keys, optim_state_key_to_param_key


def _unflatten_param_groups(
    state_dict: Dict[str, Any],
    param_key_to_param: Dict[Union[int, str], nn.Parameter],
    param_to_fqns: Dict[nn.Parameter, List[str]],
) -> List[Dict[str, Any]]:
    param_groups: List[Dict[str, Any]] = []
    for flat_param_group in state_dict["param_groups"]:
        unflat_param_group = copy.deepcopy(flat_param_group)
        param_group_params = [
            param_key_to_param[flat_param_key]
            for flat_param_key in flat_param_group["params"]
        ]
        nested_unflat_param_names = [
            param_to_fqns[param] for param in param_group_params
        ]
        unflat_param_group["params"] = [
            unflat_param_name
            for unflat_param_names in nested_unflat_param_names
            for unflat_param_name in unflat_param_names
        ]  # flatten the list of lists
        param_groups.append(unflat_param_group)
    return param_groups


def _is_named_optimizer(optim_state_dict: Dict[str, Any]) -> bool:
    state = optim_state_dict.get("state", None)
    if not state:
        # If we cannot find a state, assume it is not NamedOptimizer as
        # NamedOptimizer has eagerly initialization.
        return False
    try:
        key = next(iter(state.keys()))
    except Exception as e:
        raise Exception(optim_state_dict) from e
    return isinstance(key, str)


def _optim_state_dict(
    model: nn.Module,
    optim: torch.optim.Optimizer,
    optim_state_dict: Dict[str, Any],
    optim_input: Optional[
        Union[
            List[Dict[str, Any]],
            Iterable[nn.Parameter],
        ]
    ],
    rank0_only: bool,
    shard_state: bool,
    group: Optional[dist.ProcessGroup],
    using_optim_input: bool,
    use_orig_params: bool = False,
) -> Dict[str, Any]:
    """
    Consolidates the optimizer state and returns it as a :class:`dict`
    following the convention of :meth:`torch.optim.Optimizer.state_dict`,
    i.e. with keys ``"state"`` and ``"param_groups"``.
    The flat parameters in ``FSDP`` modules contained in ``model`` are mapped
    back to their unflattened parameters.

    Parameter keys are not well-defined. For a regular optimizer, the optimizer
    state_dict contains a mapping from parameter IDs to parameter states.
    Parameter IDs are the order of parameters in ``optim.param_groups()`` across
    all the groups. This API also allows user to pass ``optim_input`` for the
    mapping between parameters and parameter IDs. Using ``optim_input`` is being
    deprecated.

    If the optimizer is a ``NamedOptimizer``, the optimizer state_dict does not
    contain parameter IDs mapping but a mapping from parameter FQNs to parameter
    states. This API finds the mapping from FQNs to parameters if the optimizer
    is a ``NamedOptimizer``.

    If ``use_orig_params`` is True, each rank will have all FSDP-managed
    parameters but some of these parameters may be empty due to the sharding.
    For a regular optim.Optimizer, states for those empty parameters will
    not be initialized. So, when aggregating the FQNs across ranks, no assert
    will be raised on a rank even if it does not have all the states -- it is
    valid and FSDP know how to aggregate them. However, FSDP has to ignore
    handling those parameters that are not managed by FSDP and do not exist on
    the local rank -- it is managed by other parallelism and FSDP does not
    know ho to handle/aggregate them.

    Args:
        model (nn.Module): Root module (which may or may not be a
            :class:`FullyShardedDataParallel` instance) whose parameters
            were passed into the optimizer ``optim``.
        optim (torch.optim.Optimizer): Optimizer for ``model`` 's
            parameters.
        rank0_only (bool): If ``True``, saves the populated :class:`dict`
            only on rank 0; if ``False``, saves it on all ranks. (Default:
            ``True``)
        shard_state (bool): If ``True``, shard and distribute all
            non-zero-dimension states.

    Returns:
        Dict[str, Any]: A :class:`dict` containing the optimizer state for
        ``model`` 's original unflattened parameters and including keys
        "state" and "param_groups" following the convention of
        :meth:`torch.optim.Optimizer.state_dict`. If ``rank0_only=False``,
        then nonzero ranks return an empty :class:`dict`.
    """
    _clear_grads_if_needed(traversal_utils._get_fsdp_handles(model))
    to_save = not rank0_only or (dist.get_rank(group) == 0 or shard_state)
    fsdp_osd: Dict[str, Any] = {"state": {}} if to_save else {}
    fsdp_osd_state: Dict[str, Any] = fsdp_osd["state"] if to_save else {}
    param_to_fqns = _get_param_to_fqns(model)
    flat_param_to_fqn = _get_flat_param_to_fqn(model)
    is_named_optimizer = _is_named_optimizer(optim_state_dict)

    param_key_to_param = cast(
        Dict[Union[int, str], nn.Parameter],
        (
            _get_param_id_to_param_from_optim_input(model, optim_input)
            if using_optim_input
            else _get_param_key_to_param(
                optim, model, is_named_optimizer, param_to_fqns, flat_param_to_fqn
            )
        ),
    )
    fqn_to_fsdp_param_info = _get_fqn_to_fsdp_param_info(model)

    all_optim_state_keys, optim_state_key_to_param_key = _map_param_key_to_optim_keys(
        optim_state_dict,
        group,
        param_key_to_param,
        param_to_fqns,
        fqn_to_fsdp_param_info,
        merge_keys=use_orig_params,
    )

    # Iterate in rank 0's flat parameter ID order to ensure aligned all-gathers
    # across ranks
    for optim_state_key in all_optim_state_keys:
        param_key: Union[str, int, None] = optim_state_key_to_param_key.get(
            optim_state_key, None
        )

        if param_key is None:
            assert use_orig_params, (
                "If use_orig_params is False, we must be able to find the "
                f"corresponding param id. {optim_state_key} {param_key}"
            )
            if not optim_state_key.is_fsdp_managed:
                continue

        if optim_state_key.is_fsdp_managed:
            # If there are multiple unflat_param_names (not use_orig_params),
            # they share the same FSDPParamInfo. So the first unflat_param_name
            # is sufficient to fetch the FSDPParamInfo.
            fqn = optim_state_key.unflat_param_names[0]
            fsdp_param_info = fqn_to_fsdp_param_info[fqn]
            if use_orig_params:
                state = (
                    {} if param_key is None else optim_state_dict["state"][param_key]
                )
                unflat_state = [
                    _gather_orig_param_state(
                        fsdp_param_info,
                        fqn,
                        state,
                        shard_state,
                    )
                ]
            else:
                unflat_state = _unflatten_optim_state(
                    fsdp_param_info,
                    optim_state_dict["state"][param_key],
                    to_save,
                    shard_state,
                )
            if to_save:
                assert len(unflat_state) == len(optim_state_key.unflat_param_names)
                for unflat_param_name, unflat_param_state in zip(
                    optim_state_key.unflat_param_names,
                    unflat_state,
                ):
                    fsdp_osd_state[unflat_param_name] = unflat_param_state
        elif to_save:
            assert len(optim_state_key.unflat_param_names) == 1
            unflat_param_name = optim_state_key.unflat_param_names[0]
            fsdp_osd_state[unflat_param_name] = copy.copy(
                optim_state_dict["state"][param_key]
            )
            for state_name, value in sorted_items(fsdp_osd_state[unflat_param_name]):
                if torch.is_tensor(value):
                    fsdp_osd_state[unflat_param_name][state_name] = value.cpu()

    if to_save:
        flat_param_fqns = set(flat_param_to_fqn.values())
        for key, value in optim_state_dict["state"].items():
            if key in fsdp_osd_state:
                continue
            if key in flat_param_fqns:
                continue
            if key in param_key_to_param:
                continue
            # This key is not recognized by FSDP. It may be a user-defined state
            # or some parameters state that FSDP is unable to map from
            # ``optim.param_groups``.
            warnings.warn(
                f"Found a optim state, {key}, that FSDP cannot process. FSDP "
                "will directly copy everything to the returned state_dict. In "
                "most cases, this is a user-defined state that is not "
                "associated with any particular parameter. Another possible "
                "case is this state is managed by TorchRec. Otherwise, there may "
                " be a mismatched assumption of optim_state_dict of this mode."
            )
            fsdp_osd_state[key] = value

        if "param_groups" in optim_state_dict:
            fsdp_osd["param_groups"] = _unflatten_param_groups(
                optim_state_dict, param_key_to_param, param_to_fqns
            )

    return fsdp_osd


def _get_fqn_to_fsdp_param_info(model: nn.Module) -> Dict[str, FSDPParamInfo]:
    """
    Construct the mapping from a param's fqn to its corresponding ``FSDPParamInfo``
    if the param is managed by FSDP. ``FlatParameter._fqns`` only stores the first
    FQN of a shared parameter. So the keys in the mapping are guaranteed to map
    to unique parameters.
    """

    def module_fn(module, prefix, tree_level, fqn_to_param_info):
        fsdp_state = _get_module_fsdp_state_if_fully_sharded_module(module)
        if fsdp_state is None:
            return
        _lazy_init(fsdp_state, module)
        handles = _module_handles(fsdp_state, module)
        assert (
            len(handles) < 2
        ), f"Assumes at most 1 FlatParamHandle but got {len(handles)} handles"
        if not handles:
            return
        handle = handles[0]
        flat_param = handle.flat_param
        fsdp_param_info = FSDPParamInfo(fsdp_state, handle, {})
        # NOTE: `idx` indexes into the data structures *without* padding
        # elements
        for idx, local_fqn in enumerate(flat_param._fqns):
            fqn = clean_tensor_name(prefix + local_fqn)
            if fqn in fqn_to_param_info:
                assert fqn_to_param_info[fqn].handle.flat_param is flat_param, fqn
            fqn_to_param_info[fqn] = fsdp_param_info
            fsdp_param_info.param_indices[fqn] = idx

    def return_fn(fqn_to_param_info):
        return fqn_to_param_info

    fqn_to_param_info: Dict[str, FSDPParamInfo] = {}
    # FlatParameter._fqns stores the local fqn, starting from the root of the
    # FSDP. Using _apply_to_modules() with model (may not be the FSDP root
    # module) allows us to construct the global fqn.
    return _apply_to_modules(
        model,
        module_fn,
        return_fn,
        [fqn for fqn, _ in model.named_parameters()],
        fqn_to_param_info,
    )


@dataclass
class StateInfo:
    tensors: Dict[str, _PosDimTensorInfo]
    scalar_tensors: Dict[str, torch.Tensor]
    non_tensors: Dict[str, Any]


@dataclass
class AllGatherInfo:
    tensors: List[torch.Tensor]
    numels: List[int]
    work: Optional[dist.Work]


def _all_gather_optim_state(
    fsdp_state: _FSDPState, optim_state: Dict[str, Any]
) -> Dict[str, Any]:
    """
    All-gathering state from all the ranks. This API is slow as it uses
    ``all_gather_object``. However, optim state_dict is not in the critical path.
    We can fuse the communication across different state if the performance
    becomes a problem.
    """
    # Allgather the scalar tensor state, non-tensor states and tensors metadata.
    processed_state = StateInfo({}, {}, {})
    for state_name, value in sorted_items(optim_state):
        if torch.is_tensor(value):
            if value.dim() == 0:
                # Ensure that `step` is on CPU.
                processed_state.scalar_tensors[state_name] = value.cpu()
            else:
                processed_state.tensors[state_name] = _PosDimTensorInfo(
                    value.shape, value.dtype
                )
        else:
            processed_state.non_tensors[state_name] = value
    object_list: List[StateInfo] = [
        processed_state for _ in range(fsdp_state.world_size)
    ]
    dist.all_gather_object(object_list, processed_state)

    # Convert the gathered, pre-processed state of each rank to the original one.
    gathered_state: Dict[str, Any] = {}

    all_tensor_states = sorted(
        {n for state in object_list for n in state.tensors.keys()}
    )
    empty_ranks: Set[int] = set()
    for name in all_tensor_states:
        numels = []
        dtype = torch.float
        _empty_ranks: Set[int] = set()
        for rank, object_state in enumerate(object_list):
            numels.append(0)
            info = object_state.tensors.get(name, None)
            if info is not None:
                numels[-1] = info.shape.numel()
                dtype = info.dtype
            if numels[-1] == 0:
                _empty_ranks.add(rank)

        empty_func = functools.partial(
            torch.empty, dtype=dtype, device=fsdp_state.compute_device
        )
        if empty_ranks:
            assert empty_ranks == _empty_ranks
        empty_ranks = _empty_ranks
        local_state = optim_state.get(name, empty_func(0))
        local_state = local_state.to(fsdp_state.compute_device)
        tensors = [
            empty_func(numel) if rank != fsdp_state.rank else local_state
            for rank, numel in enumerate(numels)
        ]
        work = dist.all_gather(
            tensors, local_state, group=fsdp_state.process_group, async_op=True
        )
        gathered_state[name] = AllGatherInfo(tensors, numels, work)

    for rank, object_state in enumerate(object_list):
        if rank in empty_ranks:
            continue
        for name, non_tensor_value in object_state.non_tensors.items():
            curr_non_tensor_value = gathered_state.get(name, None)
            assert (
                curr_non_tensor_value is None
                or curr_non_tensor_value == non_tensor_value
            ), f"Different ranks have different values for {name}."
            gathered_state[name] = non_tensor_value

        for name, scalar_tensor_value in object_state.scalar_tensors.items():
            curr_scalar_tensor_value = gathered_state.get(name, None)
            assert curr_scalar_tensor_value is None or torch.equal(
                scalar_tensor_value, curr_scalar_tensor_value
            ), f"Different ranks have different values for {name}."
            gathered_state[name] = scalar_tensor_value

    for name, value in list(gathered_state.items()):
        if not isinstance(value, AllGatherInfo):
            continue
        assert value.work is not None
        value.work.wait()
        gathered_state[name] = torch.cat(
            [
                rank_tensor[:rank_numel]
                for rank_tensor, rank_numel in zip(value.tensors, value.numels)
                if rank_numel > 0
            ]
        )

    return gathered_state


def _gather_orig_param_state(
    fsdp_param_info: FSDPParamInfo,
    fqn: str,
    optim_state: Dict[str, Any],
    shard_state: bool,
) -> Dict[str, Any]:
    """
    Gather the optimizer state for the original parameter with the name ``fqn``.
    This API should only be used when ``use_orig_params`` is True.
    """
    fsdp_state = fsdp_param_info.state
    assert (
        fsdp_state._use_orig_params
    ), "_gather_orig_param_state only support use_orig_params=True case"
    flat_param = fsdp_param_info.handle.flat_param
    param_idx = fsdp_param_info.param_indices[fqn]
    if (
        fsdp_state.world_size == 1
        or fsdp_state.sharding_strategy == ShardingStrategy.NO_SHARD
    ):
        return optim_state

    gathered_state = _all_gather_optim_state(fsdp_state, optim_state)

    # Unflatten state values.
    for state_name, value in list(gathered_state.items()):
        if not torch.is_tensor(value) or value.dim() == 0:
            continue

        value = value[: flat_param._numels[param_idx]].reshape(
            flat_param._shapes[param_idx]
        )
        if shard_state:
            assert fsdp_state.process_group is not None
            value = _ext_chunk_tensor(
                value,
                fsdp_state.rank,
                fsdp_state.world_size,
                torch.cuda.device_count(),
                fsdp_state.process_group,
            )
        value = value.cpu()
        gathered_state[state_name] = value
    return gathered_state<|MERGE_RESOLUTION|>--- conflicted
+++ resolved
@@ -402,13 +402,9 @@
         Dict[str, Any]: The flattened optimizer state dict.
     """
     unflat_osd = optim_state_dict
-<<<<<<< HEAD
-    if ("state" not in unflat_osd or "param_groups" not in unflat_osd) and not (
+    if "state" not in unflat_osd  and not (
         rank0_only and use_orig_params
     ):
-=======
-    if "state" not in unflat_osd:
->>>>>>> 9f75a42c
         raise ValueError(
             '`optim_state_dict` must have the keys "state"'
             "to be a valid optimizer state dict"
