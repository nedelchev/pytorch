--- conflicted
+++ resolved
@@ -307,13 +307,8 @@
     c10::optional<at::Device> device,
     c10::optional<bool> pin_memory) {
   TORCH_LAZY_FN_COUNTER("lazy::");
-<<<<<<< HEAD
-  at::Tensor t = empty(
+  at::Tensor t = empty_symint(
       sym_size,
-=======
-  at::Tensor t = empty_symint(
-      c10::SymIntArrayRef::fromIntArrayRef(size),
->>>>>>> 3d31ef2d
       dtype,
       layout,
       device,
