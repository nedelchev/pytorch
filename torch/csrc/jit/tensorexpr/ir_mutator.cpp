#include <torch/csrc/jit/tensorexpr/ir_mutator.h>

#include <torch/csrc/jit/tensorexpr/eval.h>
#include <torch/csrc/jit/tensorexpr/ir.h>
#include <torch/csrc/jit/tensorexpr/ir_simplifier.h>
#include <torch/csrc/jit/tensorexpr/reduction.h>

#include <c10/util/irange.h>

namespace torch {
namespace jit {
namespace tensorexpr {

template <
    typename Op,
    typename std::enable_if<std::is_same<
        decltype(detail::bin_op_deducer(std::declval<Op>())),
        void>::value>::type* = nullptr>
static ExprPtr mutate_binary_op(
    NodePtr<Op> v,
    IRMutator* mutator,
    bool option = false) {
<<<<<<< HEAD
  Expr* lhs = v->lhs();
  Expr* rhs = v->rhs();
  Expr* lhs_new = lhs->accept_mutator(mutator);
  Expr* rhs_new = rhs->accept_mutator(mutator);
=======
  ExprPtr lhs = v->lhs();
  ExprPtr rhs = v->rhs();
  ExprPtr lhs_new = lhs->accept_mutator(mutator);
  ExprPtr rhs_new = rhs->accept_mutator(mutator);
>>>>>>> fccaa4a3
  if (lhs != lhs_new) {
    v->set_lhs(lhs_new);
  }
  if (rhs != rhs_new) {
    v->set_rhs(rhs_new);
  }
  Dtype dtype_new =
      BinaryOpDtype(lhs_new->dtype(), rhs_new->dtype(), ScalarType::Undefined);
  if (dtype_new != v->dtype()) {
    v->set_dtype(dtype_new);
  }
  return v;
}

<<<<<<< HEAD
Expr* IRMutator::mutate(Add* v) {
=======
ExprPtr IRMutator::mutate(AddPtr v) {
>>>>>>> fccaa4a3
  return mutate_binary_op(v, this);
}

ExprPtr IRMutator::mutate(SubPtr v) {
  return mutate_binary_op(v, this);
}

ExprPtr IRMutator::mutate(MulPtr v) {
  return mutate_binary_op(v, this);
}

ExprPtr IRMutator::mutate(DivPtr v) {
  return mutate_binary_op(v, this);
}

ExprPtr IRMutator::mutate(ModPtr v) {
  return mutate_binary_op(v, this);
}

ExprPtr IRMutator::mutate(AndPtr v) {
  return mutate_binary_op(v, this);
}

ExprPtr IRMutator::mutate(OrPtr v) {
  return mutate_binary_op(v, this);
}

ExprPtr IRMutator::mutate(XorPtr v) {
  return mutate_binary_op(v, this);
}

ExprPtr IRMutator::mutate(LshiftPtr v) {
  return mutate_binary_op(v, this);
}

ExprPtr IRMutator::mutate(RshiftPtr v) {
  return mutate_binary_op(v, this);
}

ExprPtr IRMutator::mutate(MaxPtr v) {
  return mutate_binary_op(v, this, v->propagate_nans());
}

ExprPtr IRMutator::mutate(MinPtr v) {
  return mutate_binary_op(v, this, v->propagate_nans());
}

<<<<<<< HEAD
Expr* IRMutator::mutate(CompareSelect* v) {
  Expr* lhs = v->lhs();
  Expr* rhs = v->rhs();
  Expr* ret_val1 = v->ret_val1();
  Expr* ret_val2 = v->ret_val2();
  Expr* lhs_new = lhs->accept_mutator(this);
  Expr* rhs_new = rhs->accept_mutator(this);
  Expr* ret_val1_new = ret_val1->accept_mutator(this);
  Expr* ret_val2_new = ret_val2->accept_mutator(this);
=======
ExprPtr IRMutator::mutate(CompareSelectPtr v) {
  ExprPtr lhs = v->lhs();
  ExprPtr rhs = v->rhs();
  ExprPtr ret_val1 = v->ret_val1();
  ExprPtr ret_val2 = v->ret_val2();
  ExprPtr lhs_new = lhs->accept_mutator(this);
  ExprPtr rhs_new = rhs->accept_mutator(this);
  ExprPtr ret_val1_new = ret_val1->accept_mutator(this);
  ExprPtr ret_val2_new = ret_val2->accept_mutator(this);
>>>>>>> fccaa4a3
  if (lhs != lhs_new) {
    v->set_lhs(lhs_new);
  }
  if (rhs != rhs_new) {
    v->set_rhs(rhs_new);
  }
  if (ret_val1 != ret_val1_new) {
    v->set_ret_val1(ret_val1_new);
  }
  if (ret_val2 != ret_val2_new) {
    v->set_ret_val2(ret_val2_new);
  }
  return v;
}

// NOLINTNEXTLINE
#define IMM_MUTATE_DEFINE(_1, Name)           \
  ExprPtr IRMutator::mutate(Name##ImmPtr v) { \
    return v;                                 \
  }
AT_FORALL_SCALAR_TYPES_AND3(Bool, Half, BFloat16, IMM_MUTATE_DEFINE);
#undef IMM_MUTATE_DEFINE

<<<<<<< HEAD
Expr* IRMutator::mutate(Cast* v) {
  Expr* src_value = v->src_value();
  Expr* src_value_new = src_value->accept_mutator(this);
=======
ExprPtr IRMutator::mutate(CastPtr v) {
  ExprPtr src_value = v->src_value();
  ExprPtr src_value_new = src_value->accept_mutator(this);
>>>>>>> fccaa4a3
  if (src_value != src_value_new) {
    v->set_src_value(src_value_new);
  }
  return v;
}

<<<<<<< HEAD
Expr* IRMutator::mutate(BitCast* v) {
  Expr* src_value = v->src_value();
  Expr* src_value_new = src_value->accept_mutator(this);
=======
ExprPtr IRMutator::mutate(BitCastPtr v) {
  ExprPtr src_value = v->src_value();
  ExprPtr src_value_new = src_value->accept_mutator(this);
>>>>>>> fccaa4a3
  if (src_value != src_value_new) {
    v->set_src_value(src_value_new);
  }
  return v;
}

ExprPtr IRMutator::mutate(VarPtr v) {
  return v;
}

<<<<<<< HEAD
Expr* IRMutator::mutate(Ramp* v) {
  Expr* base = v->base();
  Expr* stride = v->stride();
  Expr* base_new = base->accept_mutator(this);
  Expr* stride_new = stride->accept_mutator(this);
=======
ExprPtr IRMutator::mutate(RampPtr v) {
  ExprPtr base = v->base();
  ExprPtr stride = v->stride();
  ExprPtr base_new = base->accept_mutator(this);
  ExprPtr stride_new = stride->accept_mutator(this);
>>>>>>> fccaa4a3
  if (base != base_new) {
    v->set_base(base_new);
  }
  if (stride != stride_new) {
    v->set_stride(stride_new);
  }
  return v;
}

<<<<<<< HEAD
Expr* IRMutator::mutate(Load* v) {
  Buf* buf = v->buf();

  bool any_index_changed = false;
  std::vector<Expr*> indices_new;
  indices_new.reserve(v->indices().size());
  for (Expr* ind : v->indices()) {
    Expr* new_ind = ind->accept_mutator(this);
=======
ExprPtr IRMutator::mutate(LoadPtr v) {
  BufPtr buf = v->buf();

  bool any_index_changed = false;
  std::vector<ExprPtr> indices_new;
  indices_new.reserve(v->indices().size());
  for (ExprPtr ind : v->indices()) {
    ExprPtr new_ind = ind->accept_mutator(this);
>>>>>>> fccaa4a3
    if (new_ind != ind) {
      any_index_changed = true;
    }
    indices_new.push_back(new_ind);
  }
<<<<<<< HEAD
  Buf* buf_new = dynamic_cast<Buf*>(buf->accept_mutator(this));

  if (buf != buf_new) {
    v->set_buf(buf_new);
  }
  if (any_index_changed) {
    v->set_indices(indices_new);
  }
=======
  BufPtr buf_new = to<Buf>(buf->accept_mutator(this));

  if (buf != buf_new) {
    v->set_buf(buf_new);
  }
  if (any_index_changed) {
    v->set_indices(indices_new);
  }
>>>>>>> fccaa4a3
  return v;
}

ExprPtr IRMutator::mutate(BufPtr v) {
  VarPtr var = v->base_handle();
  VarPtr var_new = to<Var>(var->accept_mutator(this));
  if (!var_new) {
    return nullptr;
  }

  bool dims_changed = false;
<<<<<<< HEAD
  std::vector<Expr*> dims_old = v->dims();
  std::vector<Expr*> dims_new(dims_old.size());
=======
  std::vector<ExprPtr> dims_old = v->dims();
  std::vector<ExprPtr> dims_new(dims_old.size());
>>>>>>> fccaa4a3
  for (const auto i : c10::irange(dims_old.size())) {
    dims_new[i] = dims_old[i]->accept_mutator(this);
    dims_changed |= (dims_new[i] != dims_old[i]);
  }

  if (var != var_new) {
    v->set_base_handle(var_new);
  }
  if (dims_changed) {
    v->set_dims(dims_new);
  }

  return v;
}

<<<<<<< HEAD
Expr* IRMutator::mutate(Broadcast* v) {
  Expr* value = v->value();
  Expr* value_new = value->accept_mutator(this);
=======
ExprPtr IRMutator::mutate(BroadcastPtr v) {
  ExprPtr value = v->value();
  ExprPtr value_new = value->accept_mutator(this);
>>>>>>> fccaa4a3
  if (value != value_new) {
    v->set_value(value_new);
  }
  return v;
}

ExprPtr IRMutator::mutate(IfThenElsePtr v) {
  ExprPtr condition = v->condition();
  ExprPtr true_value = v->true_value();
  ExprPtr false_value = v->false_value();
  ExprPtr condition_new = condition->accept_mutator(this);
  ExprPtr true_value_new = true_value->accept_mutator(this);
  ExprPtr false_value_new = false_value->accept_mutator(this);

  if (condition != condition_new) {
    v->set_condition(condition_new);
  }
  if (true_value != true_value_new) {
    v->set_true_value(true_value_new);
  }
  if (false_value != false_value_new) {
    v->set_false_value(false_value_new);
  }
  return v;
}

ExprPtr IRMutator::mutate(IntrinsicsPtr v) {
  std::vector<ExprPtr> params(v->nparams());
  bool any_change = false;
  for (int i = 0; i < v->nparams(); i++) {
    ExprPtr value = v->param(i);
    ExprPtr value_new = value->accept_mutator(this);
    if (value != value_new) {
      any_change = true;
    }
    params[i] = value_new;
  }
  if (any_change) {
    v->set_params(params);
  }
  return v;
}

ExprPtr IRMutator::mutate(TermPtr v) {
  ExprPtr newScalar = v->scalar()->accept_mutator(this);

  std::vector<ExprPtr> variables;
  for (auto t : v->variables()) {
    variables.push_back(t->accept_mutator(this));
  }
  return alloc<Term>(v->hasher(), newScalar, variables);
}

ExprPtr IRMutator::mutate(PolynomialPtr v) {
  ExprPtr newScalar = v->scalar()->accept_mutator(this);

  std::vector<TermPtr> variables;
  for (auto t : v->variables()) {
    variables.push_back(static_to<Term>(t->accept_mutator(this)));
  }
  return alloc<Polynomial>(v->hasher(), newScalar, variables);
}

ExprPtr IRMutator::mutate(RoundOffPtr v) {
  return alloc<RoundOff>(
      v->lhs()->accept_mutator(this), v->rhs()->accept_mutator(this));
}

ExprPtr IRMutator::mutate(MaxTermPtr v) {
  ExprPtr newScalar = nullptr;
  if (v->scalar()) {
    newScalar = v->scalar()->accept_mutator(this);
  }

  std::vector<ExprPtr> variables;
  for (auto t : v->variables()) {
    variables.push_back(t->accept_mutator(this));
  }
  return alloc<MaxTerm>(v->hasher(), newScalar, v->propagate_nans(), variables);
}

ExprPtr IRMutator::mutate(MinTermPtr v) {
  ExprPtr newScalar = nullptr;
  if (v->scalar()) {
    newScalar = v->scalar()->accept_mutator(this);
  }

  std::vector<ExprPtr> variables;
  for (auto t : v->variables()) {
    variables.push_back(t->accept_mutator(this));
  }
  return alloc<MinTerm>(v->hasher(), newScalar, v->propagate_nans(), variables);
}

ExprPtr IRMutator::mutate(ReduceOpPtr v) {
  ExprPtr body_new = v->body()->accept_mutator(this);

  std::vector<VarPtr> new_reduce_args;
  for (auto r : v->reduce_args()) {
    new_reduce_args.push_back(static_to<Var>(r->accept_mutator(this)));
  }

  return alloc<ReduceOp>(body_new, new_reduce_args, v->reducer());
}

StmtPtr IRMutator::mutate(ForPtr v) {
  ExprPtr var = v->var();
  ExprPtr start = v->start();
  ExprPtr stop = v->stop();
  StmtPtr body = v->body();
  LoopOptions loop_options = v->loop_options();
  ExprPtr var_new_expr = var->accept_mutator(this);
  VarPtr var_new = to<Var>(var_new_expr);
  ExprPtr start_new = start->accept_mutator(this);
  ExprPtr stop_new = stop->accept_mutator(this);
  StmtPtr body_new = body->accept_mutator(this);
  if (!body_new) {
    return nullptr;
  }
  if (body != body_new) {
    v->set_body(body_new);
  }
  if (var != var_new) {
    v->set_var(var_new);
  }
  if (start != start_new) {
    v->set_start(start_new);
  }
  if (stop != stop_new) {
    v->set_stop(stop_new);
  }
  return v;
}

StmtPtr IRMutator::mutate(BlockPtr v) {
  bool any_change = false;

  std::vector<StmtPtr> stmts;
  for (StmtPtr stmt : *v) {
    StmtPtr stmt_new = stmt->accept_mutator(this);
    if (stmt != stmt_new) {
      any_change = true;
    } else {
      stmt_new = Stmt::clone(stmt);
    }
    if (stmt_new) {
      stmts.push_back(stmt_new);
    }
  }
  if (any_change) {
    v->set_stmts(stmts);
  }
  return v;
}

StmtPtr IRMutator::mutate(StorePtr v) {
  BufPtr buf = v->buf();

  bool any_index_changed = false;
  std::vector<ExprPtr> indices_new;
  for (ExprPtr ind : v->indices()) {
    ExprPtr new_ind = ind->accept_mutator(this);
    if (new_ind != ind) {
      any_index_changed = true;
    }
    indices_new.push_back(new_ind);
  }
<<<<<<< HEAD
  Expr* value = v->value();
  Buf* buf_new = dynamic_cast<Buf*>(buf->accept_mutator(this));
  Expr* value_new = value->accept_mutator(this);

  if (buf != buf_new) {
    v->set_buf(buf_new);
  }
  if (any_index_changed) {
    v->set_indices(indices_new);
  }
=======
  ExprPtr value = v->value();
  BufPtr buf_new = to<Buf>(buf->accept_mutator(this));
  ExprPtr value_new = value->accept_mutator(this);

  if (buf != buf_new) {
    v->set_buf(buf_new);
  }
  if (any_index_changed) {
    v->set_indices(indices_new);
  }
>>>>>>> fccaa4a3
  if (value != value_new) {
    v->set_value(value_new);
  }
  return v;
}

StmtPtr IRMutator::mutate(AtomicAddPtr v) {
  BufPtr buf = v->buf();

  bool any_index_changed = false;
  std::vector<ExprPtr> indices_new;
  for (ExprPtr ind : v->indices()) {
    ExprPtr new_ind = ind->accept_mutator(this);
    if (new_ind != ind) {
      any_index_changed = true;
    }
    indices_new.push_back(new_ind);
  }
<<<<<<< HEAD
  Expr* value = v->value();
  Buf* buf_new = dynamic_cast<Buf*>(buf->accept_mutator(this));
  Expr* value_new = value->accept_mutator(this);
=======
  ExprPtr value = v->value();
  BufPtr buf_new = to<Buf>(buf->accept_mutator(this));
  ExprPtr value_new = value->accept_mutator(this);
>>>>>>> fccaa4a3

  if (buf != buf_new) {
    v->set_buf(buf_new);
  }
  if (any_index_changed) {
    v->set_indices(indices_new);
  }
  if (value != value_new) {
    v->set_value(value_new);
  }
  return v;
}

StmtPtr IRMutator::mutate(SyncThreadsPtr v) {
  return alloc<SyncThreads>();
}

<<<<<<< HEAD
Stmt* IRMutator::mutate(ExternalCall* v) {
  Buf* buf = v->buf();
  Buf* buf_new = dynamic_cast<Buf*>(buf->accept_mutator(this));
  TORCH_INTERNAL_ASSERT(buf_new);

  bool buf_args_changed = false;
  std::vector<Buf*> buf_args_new;
  buf_args_new.reserve(v->buf_args().size());
  for (Buf* buf_arg : v->buf_args()) {
    Buf* buf_arg_new = dynamic_cast<Buf*>(buf_arg->accept_mutator(this));
    TORCH_INTERNAL_ASSERT(buf_arg_new);
=======
StmtPtr IRMutator::mutate(ExternalCallPtr v) {
  BufPtr buf = v->buf();
  BufPtr buf_new = to<Buf>(buf->accept_mutator(this));
  TORCH_INTERNAL_ASSERT(
      buf_new, buildErrorMessage("IRMutator produced null for Buf."));

  bool buf_args_changed = false;
  std::vector<BufPtr> buf_args_new;
  buf_args_new.reserve(v->buf_args().size());
  for (BufPtr buf_arg : v->buf_args()) {
    BufPtr buf_arg_new = to<Buf>(buf_arg->accept_mutator(this));
    TORCH_INTERNAL_ASSERT(
        buf_arg_new, buildErrorMessage("IRMutator produced null for Buf."));
>>>>>>> fccaa4a3
    buf_args_new.push_back(buf_arg_new);
    buf_args_changed |= buf_arg_new != buf_arg;
  }

  bool args_changed = false;
<<<<<<< HEAD
  std::vector<Expr*> args_new;
  args_new.reserve(v->args().size());
  for (Expr* arg : v->args()) {
    Expr* arg_new = arg->accept_mutator(this);
    args_new.push_back(arg_new);
    args_changed |= arg_new != arg;
  }

  if (buf != buf_new) {
    v->set_buf(buf_new);
  }
  if (buf_args_changed) {
    v->set_buf_args(buf_args_new);
  }
  if (args_changed) {
    v->set_args(args_new);
  }
  return v;
}

Stmt* IRMutator::mutate(Allocate* v) {
  Buf* buf = v->buf();
  Buf* buf_new = dynamic_cast<Buf*>(buf->accept_mutator(this));
  TORCH_INTERNAL_ASSERT(buf_new);
  if (buf != buf_new) {
    v->set_buf(buf_new);
  }
  return v;
}

Stmt* IRMutator::mutate(Free* v) {
  Buf* buf = v->buf();
  Buf* buf_new = dynamic_cast<Buf*>(buf->accept_mutator(this));
  TORCH_INTERNAL_ASSERT(buf_new);
=======
  std::vector<ExprPtr> args_new;
  args_new.reserve(v->args().size());
  for (ExprPtr arg : v->args()) {
    ExprPtr arg_new = arg->accept_mutator(this);
    args_new.push_back(arg_new);
    args_changed |= arg_new != arg;
  }

  if (buf != buf_new) {
    v->set_buf(buf_new);
  }
  if (buf_args_changed) {
    v->set_buf_args(buf_args_new);
  }
  if (args_changed) {
    v->set_args(args_new);
  }
  return v;
}

StmtPtr IRMutator::mutate(AllocatePtr v) {
  BufPtr buf = v->buf();
  BufPtr buf_new = to<Buf>(buf->accept_mutator(this));
  TORCH_INTERNAL_ASSERT(
      buf_new, buildErrorMessage("IRMutator produced null for Buf."));
>>>>>>> fccaa4a3
  if (buf != buf_new) {
    v->set_buf(buf_new);
  }
  return v;
<<<<<<< HEAD
=======
}

StmtPtr IRMutator::mutate(FreePtr v) {
  BufPtr buf = v->buf();
  BufPtr buf_new = to<Buf>(buf->accept_mutator(this));
  TORCH_INTERNAL_ASSERT(
      buf_new, buildErrorMessage("IRMutator produced null for Buf."));
  if (buf != buf_new) {
    v->set_buf(buf_new);
  }
  return v;
>>>>>>> fccaa4a3
}

StmtPtr IRMutator::mutate(LetPtr v) {
  VarPtr var_old = v->var();
  VarPtr var_new = to<Var>(var_old->accept_mutator(this));

  ExprPtr val_old = v->value();
  ExprPtr val_new = val_old->accept_mutator(this);

  if (var_old != var_new) {
    v->set_var(var_new);
  }
  if (val_old != val_new) {
    v->set_val(val_new);
  }
  return v;
}

StmtPtr IRMutator::mutate(CondPtr v) {
  ExprPtr cond_old = v->condition();
  StmtPtr true_old = v->true_stmt();
  StmtPtr false_old = v->false_stmt();

  ExprPtr cond_new = cond_old->accept_mutator(this);
  StmtPtr true_new = true_old ? true_old->accept_mutator(this) : true_old;
  StmtPtr false_new = false_old ? false_old->accept_mutator(this) : false_old;

  if (cond_old != cond_new) {
    v->set_condition(cond_new);
  }

  if (true_old != true_new) {
    v->set_true_stmt(true_new);
  }

  if (false_old != false_new) {
    v->set_false_stmt(false_new);
  }

  return v;
}

} // namespace tensorexpr
} // namespace jit
} // namespace torch<|MERGE_RESOLUTION|>--- conflicted
+++ resolved
@@ -20,17 +20,10 @@
     NodePtr<Op> v,
     IRMutator* mutator,
     bool option = false) {
-<<<<<<< HEAD
-  Expr* lhs = v->lhs();
-  Expr* rhs = v->rhs();
-  Expr* lhs_new = lhs->accept_mutator(mutator);
-  Expr* rhs_new = rhs->accept_mutator(mutator);
-=======
   ExprPtr lhs = v->lhs();
   ExprPtr rhs = v->rhs();
   ExprPtr lhs_new = lhs->accept_mutator(mutator);
   ExprPtr rhs_new = rhs->accept_mutator(mutator);
->>>>>>> fccaa4a3
   if (lhs != lhs_new) {
     v->set_lhs(lhs_new);
   }
@@ -45,11 +38,7 @@
   return v;
 }
 
-<<<<<<< HEAD
-Expr* IRMutator::mutate(Add* v) {
-=======
 ExprPtr IRMutator::mutate(AddPtr v) {
->>>>>>> fccaa4a3
   return mutate_binary_op(v, this);
 }
 
@@ -97,17 +86,6 @@
   return mutate_binary_op(v, this, v->propagate_nans());
 }
 
-<<<<<<< HEAD
-Expr* IRMutator::mutate(CompareSelect* v) {
-  Expr* lhs = v->lhs();
-  Expr* rhs = v->rhs();
-  Expr* ret_val1 = v->ret_val1();
-  Expr* ret_val2 = v->ret_val2();
-  Expr* lhs_new = lhs->accept_mutator(this);
-  Expr* rhs_new = rhs->accept_mutator(this);
-  Expr* ret_val1_new = ret_val1->accept_mutator(this);
-  Expr* ret_val2_new = ret_val2->accept_mutator(this);
-=======
 ExprPtr IRMutator::mutate(CompareSelectPtr v) {
   ExprPtr lhs = v->lhs();
   ExprPtr rhs = v->rhs();
@@ -117,7 +95,6 @@
   ExprPtr rhs_new = rhs->accept_mutator(this);
   ExprPtr ret_val1_new = ret_val1->accept_mutator(this);
   ExprPtr ret_val2_new = ret_val2->accept_mutator(this);
->>>>>>> fccaa4a3
   if (lhs != lhs_new) {
     v->set_lhs(lhs_new);
   }
@@ -141,30 +118,18 @@
 AT_FORALL_SCALAR_TYPES_AND3(Bool, Half, BFloat16, IMM_MUTATE_DEFINE);
 #undef IMM_MUTATE_DEFINE
 
-<<<<<<< HEAD
-Expr* IRMutator::mutate(Cast* v) {
-  Expr* src_value = v->src_value();
-  Expr* src_value_new = src_value->accept_mutator(this);
-=======
 ExprPtr IRMutator::mutate(CastPtr v) {
   ExprPtr src_value = v->src_value();
   ExprPtr src_value_new = src_value->accept_mutator(this);
->>>>>>> fccaa4a3
   if (src_value != src_value_new) {
     v->set_src_value(src_value_new);
   }
   return v;
 }
 
-<<<<<<< HEAD
-Expr* IRMutator::mutate(BitCast* v) {
-  Expr* src_value = v->src_value();
-  Expr* src_value_new = src_value->accept_mutator(this);
-=======
 ExprPtr IRMutator::mutate(BitCastPtr v) {
   ExprPtr src_value = v->src_value();
   ExprPtr src_value_new = src_value->accept_mutator(this);
->>>>>>> fccaa4a3
   if (src_value != src_value_new) {
     v->set_src_value(src_value_new);
   }
@@ -175,19 +140,11 @@
   return v;
 }
 
-<<<<<<< HEAD
-Expr* IRMutator::mutate(Ramp* v) {
-  Expr* base = v->base();
-  Expr* stride = v->stride();
-  Expr* base_new = base->accept_mutator(this);
-  Expr* stride_new = stride->accept_mutator(this);
-=======
 ExprPtr IRMutator::mutate(RampPtr v) {
   ExprPtr base = v->base();
   ExprPtr stride = v->stride();
   ExprPtr base_new = base->accept_mutator(this);
   ExprPtr stride_new = stride->accept_mutator(this);
->>>>>>> fccaa4a3
   if (base != base_new) {
     v->set_base(base_new);
   }
@@ -197,16 +154,6 @@
   return v;
 }
 
-<<<<<<< HEAD
-Expr* IRMutator::mutate(Load* v) {
-  Buf* buf = v->buf();
-
-  bool any_index_changed = false;
-  std::vector<Expr*> indices_new;
-  indices_new.reserve(v->indices().size());
-  for (Expr* ind : v->indices()) {
-    Expr* new_ind = ind->accept_mutator(this);
-=======
 ExprPtr IRMutator::mutate(LoadPtr v) {
   BufPtr buf = v->buf();
 
@@ -215,14 +162,12 @@
   indices_new.reserve(v->indices().size());
   for (ExprPtr ind : v->indices()) {
     ExprPtr new_ind = ind->accept_mutator(this);
->>>>>>> fccaa4a3
     if (new_ind != ind) {
       any_index_changed = true;
     }
     indices_new.push_back(new_ind);
   }
-<<<<<<< HEAD
-  Buf* buf_new = dynamic_cast<Buf*>(buf->accept_mutator(this));
+  BufPtr buf_new = to<Buf>(buf->accept_mutator(this));
 
   if (buf != buf_new) {
     v->set_buf(buf_new);
@@ -230,16 +175,6 @@
   if (any_index_changed) {
     v->set_indices(indices_new);
   }
-=======
-  BufPtr buf_new = to<Buf>(buf->accept_mutator(this));
-
-  if (buf != buf_new) {
-    v->set_buf(buf_new);
-  }
-  if (any_index_changed) {
-    v->set_indices(indices_new);
-  }
->>>>>>> fccaa4a3
   return v;
 }
 
@@ -251,13 +186,8 @@
   }
 
   bool dims_changed = false;
-<<<<<<< HEAD
-  std::vector<Expr*> dims_old = v->dims();
-  std::vector<Expr*> dims_new(dims_old.size());
-=======
   std::vector<ExprPtr> dims_old = v->dims();
   std::vector<ExprPtr> dims_new(dims_old.size());
->>>>>>> fccaa4a3
   for (const auto i : c10::irange(dims_old.size())) {
     dims_new[i] = dims_old[i]->accept_mutator(this);
     dims_changed |= (dims_new[i] != dims_old[i]);
@@ -273,15 +203,9 @@
   return v;
 }
 
-<<<<<<< HEAD
-Expr* IRMutator::mutate(Broadcast* v) {
-  Expr* value = v->value();
-  Expr* value_new = value->accept_mutator(this);
-=======
 ExprPtr IRMutator::mutate(BroadcastPtr v) {
   ExprPtr value = v->value();
   ExprPtr value_new = value->accept_mutator(this);
->>>>>>> fccaa4a3
   if (value != value_new) {
     v->set_value(value_new);
   }
@@ -449,18 +373,6 @@
     }
     indices_new.push_back(new_ind);
   }
-<<<<<<< HEAD
-  Expr* value = v->value();
-  Buf* buf_new = dynamic_cast<Buf*>(buf->accept_mutator(this));
-  Expr* value_new = value->accept_mutator(this);
-
-  if (buf != buf_new) {
-    v->set_buf(buf_new);
-  }
-  if (any_index_changed) {
-    v->set_indices(indices_new);
-  }
-=======
   ExprPtr value = v->value();
   BufPtr buf_new = to<Buf>(buf->accept_mutator(this));
   ExprPtr value_new = value->accept_mutator(this);
@@ -471,7 +383,6 @@
   if (any_index_changed) {
     v->set_indices(indices_new);
   }
->>>>>>> fccaa4a3
   if (value != value_new) {
     v->set_value(value_new);
   }
@@ -490,15 +401,9 @@
     }
     indices_new.push_back(new_ind);
   }
-<<<<<<< HEAD
-  Expr* value = v->value();
-  Buf* buf_new = dynamic_cast<Buf*>(buf->accept_mutator(this));
-  Expr* value_new = value->accept_mutator(this);
-=======
   ExprPtr value = v->value();
   BufPtr buf_new = to<Buf>(buf->accept_mutator(this));
   ExprPtr value_new = value->accept_mutator(this);
->>>>>>> fccaa4a3
 
   if (buf != buf_new) {
     v->set_buf(buf_new);
@@ -516,19 +421,6 @@
   return alloc<SyncThreads>();
 }
 
-<<<<<<< HEAD
-Stmt* IRMutator::mutate(ExternalCall* v) {
-  Buf* buf = v->buf();
-  Buf* buf_new = dynamic_cast<Buf*>(buf->accept_mutator(this));
-  TORCH_INTERNAL_ASSERT(buf_new);
-
-  bool buf_args_changed = false;
-  std::vector<Buf*> buf_args_new;
-  buf_args_new.reserve(v->buf_args().size());
-  for (Buf* buf_arg : v->buf_args()) {
-    Buf* buf_arg_new = dynamic_cast<Buf*>(buf_arg->accept_mutator(this));
-    TORCH_INTERNAL_ASSERT(buf_arg_new);
-=======
 StmtPtr IRMutator::mutate(ExternalCallPtr v) {
   BufPtr buf = v->buf();
   BufPtr buf_new = to<Buf>(buf->accept_mutator(this));
@@ -542,48 +434,11 @@
     BufPtr buf_arg_new = to<Buf>(buf_arg->accept_mutator(this));
     TORCH_INTERNAL_ASSERT(
         buf_arg_new, buildErrorMessage("IRMutator produced null for Buf."));
->>>>>>> fccaa4a3
     buf_args_new.push_back(buf_arg_new);
     buf_args_changed |= buf_arg_new != buf_arg;
   }
 
   bool args_changed = false;
-<<<<<<< HEAD
-  std::vector<Expr*> args_new;
-  args_new.reserve(v->args().size());
-  for (Expr* arg : v->args()) {
-    Expr* arg_new = arg->accept_mutator(this);
-    args_new.push_back(arg_new);
-    args_changed |= arg_new != arg;
-  }
-
-  if (buf != buf_new) {
-    v->set_buf(buf_new);
-  }
-  if (buf_args_changed) {
-    v->set_buf_args(buf_args_new);
-  }
-  if (args_changed) {
-    v->set_args(args_new);
-  }
-  return v;
-}
-
-Stmt* IRMutator::mutate(Allocate* v) {
-  Buf* buf = v->buf();
-  Buf* buf_new = dynamic_cast<Buf*>(buf->accept_mutator(this));
-  TORCH_INTERNAL_ASSERT(buf_new);
-  if (buf != buf_new) {
-    v->set_buf(buf_new);
-  }
-  return v;
-}
-
-Stmt* IRMutator::mutate(Free* v) {
-  Buf* buf = v->buf();
-  Buf* buf_new = dynamic_cast<Buf*>(buf->accept_mutator(this));
-  TORCH_INTERNAL_ASSERT(buf_new);
-=======
   std::vector<ExprPtr> args_new;
   args_new.reserve(v->args().size());
   for (ExprPtr arg : v->args()) {
@@ -609,13 +464,10 @@
   BufPtr buf_new = to<Buf>(buf->accept_mutator(this));
   TORCH_INTERNAL_ASSERT(
       buf_new, buildErrorMessage("IRMutator produced null for Buf."));
->>>>>>> fccaa4a3
   if (buf != buf_new) {
     v->set_buf(buf_new);
   }
   return v;
-<<<<<<< HEAD
-=======
 }
 
 StmtPtr IRMutator::mutate(FreePtr v) {
@@ -627,7 +479,6 @@
     v->set_buf(buf_new);
   }
   return v;
->>>>>>> fccaa4a3
 }
 
 StmtPtr IRMutator::mutate(LetPtr v) {
