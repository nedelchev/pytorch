--- conflicted
+++ resolved
@@ -685,15 +685,6 @@
         skip('svd_lowrank', ''),  # randomness
 
         xfail('double'),  # required rank 4 tensor to use channels_last format
-
-<<<<<<< HEAD
-        xfail('nn.functional.prelu'),  # Call Tensor.as_strided
-=======
-        # potential silent incorrectness
-        skip('nn.functional.max_unpool1d'),  # Flaky, seems to sometimes his max_unpool2d
-        skip('nn.functional.max_unpool2d'),  # fails everywhere except on mac
-        skip('nn.functional.max_unpool3d'),  # fails everywhere except on mac
->>>>>>> 2ed587b9
 
         # erroring because running_mean and running_var aren't differentiable
         xfail('nn.functional.batch_norm'),
