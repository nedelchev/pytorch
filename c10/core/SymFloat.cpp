--- conflicted
+++ resolved
@@ -9,13 +9,9 @@
   return SymFloatNode::reclaim_copy(toSymFloatNodeImplUnowned());
 }
 
-<<<<<<< HEAD
-static std::array<SymFloatNode, 2> normalize_symfloats(SymFloat a_, SymFloat b_) {
-=======
 static std::array<SymFloatNode, 2> normalize_symfloats(
     SymFloat a_,
     SymFloat b_) {
->>>>>>> f183a989
   SymFloatNode a, b;
   if (a_.is_symbolic())
     a = a_.toSymFloatNodeImpl();
