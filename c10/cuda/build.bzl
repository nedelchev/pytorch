--- conflicted
+++ resolved
@@ -23,26 +23,8 @@
         # This library uses registration. Don't let registered
         # entities be removed.
         alwayslink = True,
-        linkstatic = True,
-        local_defines = ["C10_BUILD_MAIN_LIB"],
-        visibility = ["//visibility:public"],
-        defines = ["USE_CUDA"],
-        deps = [
-            ":Macros",
-            "@cuda",
-            "//c10/core:base",
-            "//c10/macros:macros",
-            "//c10/util:base",
-        ],
-<<<<<<< HEAD
-        # This library uses registration. Don't let registered
-        # entities be removed.
-        alwayslink = True,
         target_compatible_with = rules.requires_cuda_enabled(),
         copts = ["-DUSE_BAZEL"],
-=======
-        target_compatible_with = rules.requires_cuda_enabled(),
->>>>>>> cc792976
     )
 
     rules.cc_library(
