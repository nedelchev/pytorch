
def define_targets(rules):
    rules.cc_library(
        name = "cuda",
        srcs = rules.glob(
            [
                "*.cpp",
                "impl/*.cpp",
            ],
            exclude = [
                "test/**/*.cpp",
            ],
        ),
        hdrs = rules.glob(
            [
                "*.h",
                "impl/*.h",
            ],
            exclude = [
                "CUDAMacros.h",
            ],
        ),
        defines = ["USE_CUDA"],
        linkstatic = True,
        local_defines = ["C10_BUILD_MAIN_LIB"],
        target_compatible_with = rules.requires_cuda_enabled(),
        visibility = ["//visibility:public"],
        deps = [
            ":Macros",
            "//c10/core:base",
            "//c10/macros",
            "//c10/util:base",
            "@cuda",
        ],
<<<<<<< HEAD
        target_compatible_with = rules.requires_cuda_enabled(),
        copts = ["-DUSE_BAZEL"],
=======
        # This library uses registration. Don't let registered
        # entities be removed.
        alwayslink = True,
>>>>>>> 42cbf712
    )

    rules.cc_library(
        name = "Macros",
        srcs = [":cuda_cmake_macros"],
        hdrs = ["CUDAMacros.h"],
        linkstatic = True,
        local_defines = ["C10_BUILD_MAIN_LIB"],
        visibility = ["//visibility:public"],
    )

    rules.cmake_configure_file(
        name = "cuda_cmake_macros",
        src = "impl/cuda_cmake_macros.h.in",
        out = "impl/cuda_cmake_macros.h",
        definitions = [],
    )

    rules.filegroup(
        name = "headers",
        srcs = rules.glob(
            [
                "*.h",
                "impl/*.h",
            ],
            exclude = [
            ],
        ),
        visibility = ["//c10:__pkg__"],
    )<|MERGE_RESOLUTION|>--- conflicted
+++ resolved
@@ -32,14 +32,11 @@
             "//c10/util:base",
             "@cuda",
         ],
-<<<<<<< HEAD
-        target_compatible_with = rules.requires_cuda_enabled(),
-        copts = ["-DUSE_BAZEL"],
-=======
         # This library uses registration. Don't let registered
         # entities be removed.
         alwayslink = True,
->>>>>>> 42cbf712
+        target_compatible_with = rules.requires_cuda_enabled(),
+        copts = ["-DUSE_BAZEL"],
     )
 
     rules.cc_library(
