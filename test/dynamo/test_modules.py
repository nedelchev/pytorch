--- conflicted
+++ resolved
@@ -1,6 +1,8 @@
 # Owner(s): ["module: dynamo"]
 
+import traceback
 import types
+import unittest
 from copy import deepcopy
 from typing import Tuple
 from unittest.mock import patch
@@ -296,6 +298,31 @@
         return x
 
 
+class CustomGetItemModuleList(torch.nn.Module):
+    def __init__(self):
+        super().__init__()
+        self.layers = torch.nn.ModuleList(
+            [
+                torch.nn.Linear(10, 10),
+                torch.nn.ReLU(),
+                torch.nn.Linear(10, 10),
+                torch.nn.ReLU(),
+            ]
+        )
+
+    def __getitem__(self, idx: int):
+        return self.layers[idx]
+
+    def __len__(self) -> int:
+        return len(self.layers)
+
+    def forward(self, x):
+        for i in range(len(self)):
+            x = self[i](x)
+
+        return x
+
+
 class ModuleDict(torch.nn.Module):
     def __init__(self):
         super().__init__()
@@ -308,6 +335,23 @@
     def forward(self, x):
         # TODO(future PR): handle more logic
         x = self.layers["0"](x)
+        return x
+
+
+class CustomGetItemModuleDict(torch.nn.Module):
+    def __init__(self):
+        super().__init__()
+        self.layers = torch.nn.ModuleDict(
+            {
+                "0": torch.nn.Linear(10, 10),
+            }
+        )
+
+    def __getitem__(self, key: str) -> torch.nn.Module:
+        return self.layers[key]
+
+    def forward(self, x):
+        x = self["0"](x)
         return x
 
 
@@ -337,6 +381,20 @@
 
     def forward(self, x):
         for block in self.children():
+            x = block(x)
+        return x
+
+
+class NamedChildren(torch.nn.Module):
+    def __init__(self):
+        super().__init__()
+        self.l1 = torch.nn.Linear(10, 10)
+        self.l2 = torch.nn.ReLU()
+        self.l3 = torch.nn.Linear(10, 10)
+        self.l4 = torch.nn.ReLU()
+
+    def forward(self, x):
+        for _, block in self.named_children():
             x = block(x)
         return x
 
@@ -450,11 +508,11 @@
         self.param = UninitializedParameter()
 
     def initialize_parameters(self, x):
+        # force graph break to ensure this was not inlined
+        torch._dynamo.graph_break()
         self.param.materialize(x.shape)
 
 
-<<<<<<< HEAD
-=======
 class LazyMLP(torch.nn.Module):
     def __init__(self):
         super().__init__()
@@ -493,7 +551,6 @@
         return self.layer(input)
 
 
->>>>>>> 28621208
 def requires_grad1(module: torch.nn.Module, recurse: bool = False) -> bool:
     requires_grad = any([p.requires_grad for p in module.parameters(recurse)])
     return requires_grad
@@ -786,11 +843,14 @@
     test_cfgmod = make_test(CfgModule())
     test_stringmember = make_test(StringMember())
     test_modulelist = make_test(ModuleList())
+    test_modulelist = make_test(CustomGetItemModuleList())
     test_moduledict = make_test(ModuleDict())
+    test_moduledict = make_test(CustomGetItemModuleDict())
     test_super1 = make_test(SuperModule())
     test_super2 = make_test(SuperModule2())
     test_super_class_method = make_test(SuperChildCallsClassMethod())
     test_children = make_test(Children())
+    test_named_children = make_test(NamedChildren())
     test_densenet = make_test(DenseNetBlocks())
     test_parameters1 = make_test(ParametersModule1())
     test_parameters2 = make_test(ParametersModule2())
@@ -990,7 +1050,7 @@
         self.assertTrue(torch._dynamo.testing.same(pre, opt_pre))
         self.assertTrue(torch._dynamo.testing.same(out1, out_post))
 
-    def test_lazy_module(self):
+    def test_lazy_module1(self):
         input_shape = (16, 3, 6, 7, 8)
 
         cnt = torch._dynamo.testing.CompileCounter()
@@ -1000,7 +1060,10 @@
             input = torch.ones(*input_shape)
             module(input)
 
-        opt_test_static_module = torch._dynamo.optimize(cnt)(test_static_module)
+        # test no graph break
+        opt_test_static_module = torch._dynamo.optimize(cnt, nopython=True)(
+            test_static_module
+        )
         opt_test_static_module()
 
         self.assertTrue(
@@ -1040,7 +1103,10 @@
             input = torch.ones(*input_shape)
             return module(input)  # fully materialized
 
-        opt_test_torch_static = torch._dynamo.optimize(cnt)(test_torch_static)
+        # test no graph break
+        opt_test_torch_static = torch._dynamo.optimize(cnt, nopython=True)(
+            test_torch_static
+        )
         opt_test_torch_static()
         out = opt_test_torch_static()
 
@@ -1052,8 +1118,6 @@
         )
         self.assertEqual(cnt.frame_count, 1, "No guards should have triggered.")
 
-<<<<<<< HEAD
-=======
     def test_lazy_module2(self):
         # Test FX graph 'call_module' works well if argument is lazy module
         m = LazyMLP()
@@ -1108,7 +1172,6 @@
         ref = m(x)
         self.assertTrue(torch.allclose(ref, res))
 
->>>>>>> 28621208
     def test_call_fn_with_non_const_inputs_safe(self):
         class ModuleSpecialFwd(torch.nn.Module):
             def __init__(self):
@@ -1390,7 +1453,55 @@
         m._forward_hooks[handle.id] = new_forward_hook
         self.assertEqual(compiled_func(inp), outer_func(inp))
         self.assertEqual(compiled_func(inp).item(), 16)
-        self.assertTrue("check_obj_id(m._forward_hooks" in failure_reason)
+        self.assertTrue("___check_obj_id(L['m']._forward_hooks" in failure_reason)
+
+    @patch.object(torch._dynamo.config, "skip_nnmodule_hook_guards", True)
+    def test_hooks_skip_guards(self):
+        class TestModule(torch.nn.Module):
+            def forward(self, x: torch.Tensor) -> torch.Tensor:
+                return 2 * x + 1
+
+        m = TestModule()
+
+        def forward_hook(
+            module: torch.nn.Module, inputs: Tuple[torch.Tensor], output: torch.Tensor
+        ) -> torch.Tensor:
+            return 2 * output + 1
+
+        handle = m.register_forward_hook(forward_hook)
+
+        def outer_func(tensor):
+            x = tensor * 2 + 1
+            y = m(x)
+            return y
+
+        inp = torch.tensor(1.0, requires_grad=True)
+
+        failure_reason = None
+
+        def guard_fail_fn(failure):
+            nonlocal failure_reason
+            failure_reason = failure[0]
+
+        cc = torch._dynamo.testing.CompileCounterWithBackend("aot_eager")
+        compiled_func = torch._dynamo.optimize(
+            guard_fail_fn=guard_fail_fn,
+            backend=cc,
+        )(outer_func)
+
+        m = TestModule()
+        handle = m.register_forward_hook(forward_hook)
+        failure_reason = None
+        self.assertEqual(compiled_func(inp), outer_func(inp))
+        self.assertEqual(compiled_func(inp).item(), 15)
+        self.assertEqual(cc.frame_count, 1)
+        self.assertEqual(cc.op_count, 6)
+
+        # if we remove the hook, dynamo shouldn't notice
+        handle.remove()
+        self.assertNotEqual(compiled_func(inp), outer_func(inp))
+        self.assertEqual(compiled_func(inp).item(), 15)
+        self.assertEqual(cc.frame_count, 1)
 
 
 if __name__ == "__main__":
