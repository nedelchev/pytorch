--- conflicted
+++ resolved
@@ -28,22 +28,13 @@
         qtensor = TensorAPoT(4, 1, False)
 
         # get apot quantized tensor result
-<<<<<<< HEAD
-        qtensor = qtensor.quantize_APoT(tensor2quantize=tensor2quantize, apot_repr=APoTRepr.level_indices)
-=======
         apot_tens = apot_tens.quantize_APoT(tensor2quantize=tensor2quantize, use_int_repr=True)
->>>>>>> d37f769e
 
         # get uniform quantization quantized tensor result
         uniform_quantized = quantize_per_tensor(input=tensor2quantize, scale=1.0, zero_point=0, dtype=torch.quint8).int_repr()
 
-<<<<<<< HEAD
         qtensor_data = torch.tensor(qtensor.data).type(torch.uint8)
         uniform_quantized_tensor = uniform_quantized.data
-=======
-        apot_tens_data = torch.tensor(apot_tens.data).type(torch.uint8)
-        uniform_quantized_tens = uniform_quantized.data
->>>>>>> d37f769e
 
         self.assertTrue(torch.equal(apot_tens_data, uniform_quantized_tens))
 
@@ -66,22 +57,13 @@
         qtensor = TensorAPoT(4, 1, False)
 
         # get apot quantized tensor result
-<<<<<<< HEAD
         qtensor = qtensor.quantize_APoT(tensor2quantize=tensor2quantize, apot_repr=APoTRepr.level_indices)
-=======
-        apot_tens = apot_tens.quantize_APoT(tensor2quantize=tensor2quantize, use_int_repr=True)
->>>>>>> d37f769e
 
         # get uniform quantization quantized tensor result
         uniform_quantized = quantize_per_tensor(input=tensor2quantize, scale=1.0, zero_point=0, dtype=torch.quint8).int_repr()
 
-<<<<<<< HEAD
         qtensor_data = torch.tensor(qtensor.data).type(torch.uint8)
         uniform_quantized_tensor = uniform_quantized.data
-=======
-        apot_tens_data = torch.tensor(apot_tens.data).type(torch.uint8)
-        uniform_quantized_tens = uniform_quantized.data
->>>>>>> d37f769e
 
         self.assertTrue(torch.equal(apot_tens_data, uniform_quantized_tens))
 
@@ -102,21 +84,12 @@
         qtensor = TensorAPoT(4, 2, False)
 
         # get apot reduced precision fp quantized tensor result
-<<<<<<< HEAD
         apot_tens_red_prec = torch.clone(qtensor.quantize_APoT(tensor2quantize=tensor2quantize,
                                                                  apot_repr=APoTRepr.reduced_precision_fp))
         reduced_precision_lst = list(apot_tens_red_prec)
 
         # get apot int representation quantized tensor result
         apot_tens_int_rep = torch.clone(qtensor.quantize_APoT(tensor2quantize=tensor2quantize, apot_repr=APoTRepr.level_indices))
-=======
-        apot_tens_red_prec = torch.clone(apot_tens.quantize_APoT(tensor2quantize=tensor2quantize,
-                                                                 use_int_repr=False))
-        reduced_precision_lst = list(apot_tens_red_prec)
-
-        # get apot int representation quantized tensor result
-        apot_tens_int_rep = torch.clone(apot_tens.quantize_APoT(tensor2quantize=tensor2quantize, use_int_repr=True))
->>>>>>> d37f769e
         int_rep_lst = list(apot_tens_int_rep)
 
         # get quantization levels and level indices
